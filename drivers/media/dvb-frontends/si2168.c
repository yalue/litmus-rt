/*
 * Silicon Labs Si2168 DVB-T/T2/C demodulator driver
 *
 * Copyright (C) 2014 Antti Palosaari <crope@iki.fi>
 *
 *    This program is free software; you can redistribute it and/or modify
 *    it under the terms of the GNU General Public License as published by
 *    the Free Software Foundation; either version 2 of the License, or
 *    (at your option) any later version.
 *
 *    This program is distributed in the hope that it will be useful,
 *    but WITHOUT ANY WARRANTY; without even the implied warranty of
 *    MERCHANTABILITY or FITNESS FOR A PARTICULAR PURPOSE.  See the
 *    GNU General Public License for more details.
 */

#include "si2168_priv.h"

static const struct dvb_frontend_ops si2168_ops;

/* execute firmware command */
static int si2168_cmd_execute(struct si2168 *s, struct si2168_cmd *cmd)
{
	int ret;
	unsigned long timeout;

	mutex_lock(&s->i2c_mutex);

	if (cmd->wlen) {
		/* write cmd and args for firmware */
		ret = i2c_master_send(s->client, cmd->args, cmd->wlen);
		if (ret < 0) {
			goto err_mutex_unlock;
		} else if (ret != cmd->wlen) {
			ret = -EREMOTEIO;
			goto err_mutex_unlock;
		}
	}

	if (cmd->rlen) {
		/* wait cmd execution terminate */
		#define TIMEOUT 50
		timeout = jiffies + msecs_to_jiffies(TIMEOUT);
		while (!time_after(jiffies, timeout)) {
			ret = i2c_master_recv(s->client, cmd->args, cmd->rlen);
			if (ret < 0) {
				goto err_mutex_unlock;
			} else if (ret != cmd->rlen) {
				ret = -EREMOTEIO;
				goto err_mutex_unlock;
			}

			/* firmware ready? */
			if ((cmd->args[0] >> 7) & 0x01)
				break;
		}

		dev_dbg(&s->client->dev, "%s: cmd execution took %d ms\n",
				__func__,
				jiffies_to_msecs(jiffies) -
				(jiffies_to_msecs(timeout) - TIMEOUT));

		if (!((cmd->args[0] >> 7) & 0x01)) {
			ret = -ETIMEDOUT;
			goto err_mutex_unlock;
		}
	}

	ret = 0;

err_mutex_unlock:
	mutex_unlock(&s->i2c_mutex);
	if (ret)
		goto err;

	return 0;
err:
	dev_dbg(&s->client->dev, "%s: failed=%d\n", __func__, ret);
	return ret;
}

static int si2168_read_status(struct dvb_frontend *fe, fe_status_t *status)
{
	struct si2168 *s = fe->demodulator_priv;
	struct dtv_frontend_properties *c = &fe->dtv_property_cache;
	int ret;
	struct si2168_cmd cmd;

	*status = 0;

	if (!s->active) {
		ret = -EAGAIN;
		goto err;
	}

	switch (c->delivery_system) {
	case SYS_DVBT:
		memcpy(cmd.args, "\xa0\x01", 2);
		cmd.wlen = 2;
		cmd.rlen = 13;
		break;
	case SYS_DVBC_ANNEX_A:
		memcpy(cmd.args, "\x90\x01", 2);
		cmd.wlen = 2;
		cmd.rlen = 9;
		break;
	case SYS_DVBT2:
		memcpy(cmd.args, "\x50\x01", 2);
		cmd.wlen = 2;
		cmd.rlen = 14;
		break;
	default:
		ret = -EINVAL;
		goto err;
	}

	ret = si2168_cmd_execute(s, &cmd);
	if (ret)
		goto err;

	/*
	 * Possible values seen, in order from strong signal to weak:
	 * 16 0001 0110 full lock
	 * 1e 0001 1110 partial lock
	 * 1a 0001 1010 partial lock
	 * 18 0001 1000 no lock
	 *
	 * [b3:b1] lock bits
	 * [b4] statistics ready? Set in a few secs after lock is gained.
	 */

	switch ((cmd.args[2] >> 1) & 0x03) {
	case 0x01:
		*status = FE_HAS_SIGNAL | FE_HAS_CARRIER;
		break;
	case 0x03:
		*status = FE_HAS_SIGNAL | FE_HAS_CARRIER | FE_HAS_VITERBI |
				FE_HAS_SYNC | FE_HAS_LOCK;
		break;
	}

	s->fe_status = *status;

	if (*status & FE_HAS_LOCK) {
		c->cnr.len = 1;
		c->cnr.stat[0].scale = FE_SCALE_DECIBEL;
		c->cnr.stat[0].svalue = cmd.args[3] * 1000 / 4;
	} else {
		c->cnr.len = 1;
		c->cnr.stat[0].scale = FE_SCALE_NOT_AVAILABLE;
	}

	dev_dbg(&s->client->dev, "%s: status=%02x args=%*ph\n",
			__func__, *status, cmd.rlen, cmd.args);

	return 0;
err:
	dev_dbg(&s->client->dev, "%s: failed=%d\n", __func__, ret);
	return ret;
}

static int si2168_set_frontend(struct dvb_frontend *fe)
{
	struct si2168 *s = fe->demodulator_priv;
	struct dtv_frontend_properties *c = &fe->dtv_property_cache;
	int ret;
	struct si2168_cmd cmd;
	u8 bandwidth, delivery_system;

	dev_dbg(&s->client->dev,
			"%s: delivery_system=%u modulation=%u frequency=%u bandwidth_hz=%u symbol_rate=%u inversion=%u\n",
			__func__, c->delivery_system, c->modulation,
			c->frequency, c->bandwidth_hz, c->symbol_rate,
			c->inversion);

	if (!s->active) {
		ret = -EAGAIN;
		goto err;
	}

	switch (c->delivery_system) {
	case SYS_DVBT:
		delivery_system = 0x20;
		break;
	case SYS_DVBC_ANNEX_A:
		delivery_system = 0x30;
		break;
	case SYS_DVBT2:
		delivery_system = 0x70;
		break;
	default:
		ret = -EINVAL;
		goto err;
	}

	if (c->bandwidth_hz <= 5000000)
		bandwidth = 0x05;
	else if (c->bandwidth_hz <= 6000000)
		bandwidth = 0x06;
	else if (c->bandwidth_hz <= 7000000)
		bandwidth = 0x07;
	else if (c->bandwidth_hz <= 8000000)
		bandwidth = 0x08;
	else if (c->bandwidth_hz <= 9000000)
		bandwidth = 0x09;
	else if (c->bandwidth_hz <= 10000000)
		bandwidth = 0x0a;
	else
		bandwidth = 0x0f;

	/* program tuner */
	if (fe->ops.tuner_ops.set_params) {
		ret = fe->ops.tuner_ops.set_params(fe);
		if (ret)
			goto err;
	}

	memcpy(cmd.args, "\x88\x02\x02\x02\x02", 5);
	cmd.wlen = 5;
	cmd.rlen = 5;
	ret = si2168_cmd_execute(s, &cmd);
	if (ret)
		goto err;

	/* that has no big effect */
	if (c->delivery_system == SYS_DVBT)
		memcpy(cmd.args, "\x89\x21\x06\x11\xff\x98", 6);
	else if (c->delivery_system == SYS_DVBC_ANNEX_A)
		memcpy(cmd.args, "\x89\x21\x06\x11\x89\xf0", 6);
	else if (c->delivery_system == SYS_DVBT2)
		memcpy(cmd.args, "\x89\x21\x06\x11\x89\x20", 6);
	cmd.wlen = 6;
	cmd.rlen = 3;
	ret = si2168_cmd_execute(s, &cmd);
	if (ret)
		goto err;

	memcpy(cmd.args, "\x51\x03", 2);
	cmd.wlen = 2;
	cmd.rlen = 12;
	ret = si2168_cmd_execute(s, &cmd);
	if (ret)
		goto err;

	memcpy(cmd.args, "\x12\x08\x04", 3);
	cmd.wlen = 3;
	cmd.rlen = 3;
	ret = si2168_cmd_execute(s, &cmd);
	if (ret)
		goto err;

	memcpy(cmd.args, "\x14\x00\x0c\x10\x12\x00", 6);
	cmd.wlen = 6;
	cmd.rlen = 4;
	ret = si2168_cmd_execute(s, &cmd);
	if (ret)
		goto err;

	memcpy(cmd.args, "\x14\x00\x06\x10\x24\x00", 6);
	cmd.wlen = 6;
	cmd.rlen = 4;
	ret = si2168_cmd_execute(s, &cmd);
	if (ret)
		goto err;

	memcpy(cmd.args, "\x14\x00\x07\x10\x00\x24", 6);
	cmd.wlen = 6;
	cmd.rlen = 4;
	ret = si2168_cmd_execute(s, &cmd);
	if (ret)
		goto err;

	memcpy(cmd.args, "\x14\x00\x0a\x10\x00\x00", 6);
	cmd.args[4] = delivery_system | bandwidth;
	cmd.wlen = 6;
	cmd.rlen = 4;
	ret = si2168_cmd_execute(s, &cmd);
	if (ret)
		goto err;

	/* set DVB-C symbol rate */
	if (c->delivery_system == SYS_DVBC_ANNEX_A) {
		memcpy(cmd.args, "\x14\x00\x02\x11", 4);
		cmd.args[4] = (c->symbol_rate / 1000) & 0xff;
		cmd.args[5] = ((c->symbol_rate / 1000) >> 8) & 0xff;
		cmd.wlen = 6;
		cmd.rlen = 4;
		ret = si2168_cmd_execute(s, &cmd);
		if (ret)
			goto err;
	}

	memcpy(cmd.args, "\x14\x00\x0f\x10\x10\x00", 6);
	cmd.wlen = 6;
	cmd.rlen = 4;
	ret = si2168_cmd_execute(s, &cmd);
	if (ret)
		goto err;

	memcpy(cmd.args, "\x14\x00\x01\x10\x16\x00", 6);
	cmd.wlen = 6;
	cmd.rlen = 4;
	ret = si2168_cmd_execute(s, &cmd);
	if (ret)
		goto err;

	memcpy(cmd.args, "\x14\x00\x09\x10\xe3\x18", 6);
	cmd.wlen = 6;
	cmd.rlen = 4;
	ret = si2168_cmd_execute(s, &cmd);
	if (ret)
		goto err;

	memcpy(cmd.args, "\x14\x00\x08\x10\xd7\x15", 6);
	cmd.wlen = 6;
	cmd.rlen = 4;
	ret = si2168_cmd_execute(s, &cmd);
	if (ret)
		goto err;

	memcpy(cmd.args, "\x14\x00\x01\x12\x00\x00", 6);
	cmd.wlen = 6;
	cmd.rlen = 4;
	ret = si2168_cmd_execute(s, &cmd);
	if (ret)
		goto err;

	memcpy(cmd.args, "\x14\x00\x01\x03\x0c\x00", 6);
	cmd.wlen = 6;
	cmd.rlen = 4;
	ret = si2168_cmd_execute(s, &cmd);
	if (ret)
		goto err;

	memcpy(cmd.args, "\x85", 1);
	cmd.wlen = 1;
	cmd.rlen = 1;
	ret = si2168_cmd_execute(s, &cmd);
	if (ret)
		goto err;

	s->delivery_system = c->delivery_system;

	return 0;
err:
	dev_dbg(&s->client->dev, "%s: failed=%d\n", __func__, ret);
	return ret;
}

static int si2168_init(struct dvb_frontend *fe)
{
	struct si2168 *s = fe->demodulator_priv;
	int ret, len, remaining;
	const struct firmware *fw = NULL;
	u8 *fw_file;
	const unsigned int i2c_wr_max = 8;
	struct si2168_cmd cmd;
	unsigned int chip_id;

	dev_dbg(&s->client->dev, "%s:\n", __func__);

	memcpy(cmd.args, "\xc0\x12\x00\x0c\x00\x0d\x16\x00\x00\x00\x00\x00\x00", 13);
	cmd.wlen = 13;
	cmd.rlen = 0;
	ret = si2168_cmd_execute(s, &cmd);
	if (ret)
		goto err;

	memcpy(cmd.args, "\xc0\x06\x01\x0f\x00\x20\x20\x01", 8);
	cmd.wlen = 8;
	cmd.rlen = 1;
	ret = si2168_cmd_execute(s, &cmd);
	if (ret)
		goto err;

	/* query chip revision */
	memcpy(cmd.args, "\x02", 1);
	cmd.wlen = 1;
	cmd.rlen = 13;
	ret = si2168_cmd_execute(s, &cmd);
	if (ret)
		goto err;

<<<<<<< HEAD
=======
	chip_id = cmd.args[1] << 24 | cmd.args[2] << 16 | cmd.args[3] << 8 |
			cmd.args[4] << 0;

	#define SI2168_A20 ('A' << 24 | 68 << 16 | '2' << 8 | '0' << 0)
	#define SI2168_A30 ('A' << 24 | 68 << 16 | '3' << 8 | '0' << 0)
	#define SI2168_B40 ('B' << 24 | 68 << 16 | '4' << 8 | '0' << 0)

	switch (chip_id) {
	case SI2168_A20:
		fw_file = SI2168_A20_FIRMWARE;
		break;
	case SI2168_A30:
		fw_file = SI2168_A30_FIRMWARE;
		break;
	case SI2168_B40:
		fw_file = SI2168_B40_FIRMWARE;
		break;
	default:
		dev_err(&s->client->dev,
				"%s: unkown chip version Si21%d-%c%c%c\n",
				KBUILD_MODNAME, cmd.args[2], cmd.args[1],
				cmd.args[3], cmd.args[4]);
		ret = -EINVAL;
		goto err;
	}

>>>>>>> bfe01a5b
	/* cold state - try to download firmware */
	dev_info(&s->client->dev, "%s: found a '%s' in cold state\n",
			KBUILD_MODNAME, si2168_ops.info.name);

	/* request the firmware, this will block and timeout */
	ret = request_firmware(&fw, fw_file, &s->client->dev);
	if (ret) {
		/* fallback mechanism to handle old name for Si2168 B40 fw */
		if (chip_id == SI2168_B40) {
			fw_file = SI2168_B40_FIRMWARE_FALLBACK;
			ret = request_firmware(&fw, fw_file, &s->client->dev);
		}

		if (ret == 0) {
			dev_notice(&s->client->dev,
					"%s: please install firmware file '%s'\n",
					KBUILD_MODNAME, SI2168_B40_FIRMWARE);
		} else {
			dev_err(&s->client->dev,
					"%s: firmware file '%s' not found\n",
					KBUILD_MODNAME, fw_file);
			goto err;
		}
	}

	dev_info(&s->client->dev, "%s: downloading firmware from file '%s'\n",
			KBUILD_MODNAME, fw_file);

	for (remaining = fw->size; remaining > 0; remaining -= i2c_wr_max) {
		len = remaining;
		if (len > i2c_wr_max)
			len = i2c_wr_max;

		memcpy(cmd.args, &fw->data[fw->size - remaining], len);
		cmd.wlen = len;
		cmd.rlen = 1;
		ret = si2168_cmd_execute(s, &cmd);
		if (ret) {
			dev_err(&s->client->dev,
					"%s: firmware download failed=%d\n",
					KBUILD_MODNAME, ret);
			goto err;
		}
	}

	release_firmware(fw);
	fw = NULL;

	memcpy(cmd.args, "\x01\x01", 2);
	cmd.wlen = 2;
	cmd.rlen = 1;
	ret = si2168_cmd_execute(s, &cmd);
	if (ret)
		goto err;

	dev_info(&s->client->dev, "%s: found a '%s' in warm state\n",
			KBUILD_MODNAME, si2168_ops.info.name);

	s->active = true;

	return 0;
err:
	if (fw)
		release_firmware(fw);

	dev_dbg(&s->client->dev, "%s: failed=%d\n", __func__, ret);
	return ret;
}

static int si2168_sleep(struct dvb_frontend *fe)
{
	struct si2168 *s = fe->demodulator_priv;
	int ret;
	struct si2168_cmd cmd;

	dev_dbg(&s->client->dev, "%s:\n", __func__);

	s->active = false;

	memcpy(cmd.args, "\x13", 1);
	cmd.wlen = 1;
	cmd.rlen = 0;
	ret = si2168_cmd_execute(s, &cmd);
	if (ret)
		goto err;

	return 0;
err:
	dev_dbg(&s->client->dev, "%s: failed=%d\n", __func__, ret);
	return ret;
}

static int si2168_get_tune_settings(struct dvb_frontend *fe,
	struct dvb_frontend_tune_settings *s)
{
	s->min_delay_ms = 900;

	return 0;
}

/*
 * I2C gate logic
 * We must use unlocked i2c_transfer() here because I2C lock is already taken
 * by tuner driver.
 */
static int si2168_select(struct i2c_adapter *adap, void *mux_priv, u32 chan)
{
	struct si2168 *s = mux_priv;
	int ret;
	struct i2c_msg gate_open_msg = {
		.addr = s->client->addr,
		.flags = 0,
		.len = 3,
		.buf = "\xc0\x0d\x01",
	};

	mutex_lock(&s->i2c_mutex);

	/* open tuner I2C gate */
	ret = __i2c_transfer(s->client->adapter, &gate_open_msg, 1);
	if (ret != 1) {
		dev_warn(&s->client->dev, "%s: i2c write failed=%d\n",
				KBUILD_MODNAME, ret);
		if (ret >= 0)
			ret = -EREMOTEIO;
	} else {
		ret = 0;
	}

	return ret;
}

static int si2168_deselect(struct i2c_adapter *adap, void *mux_priv, u32 chan)
{
	struct si2168 *s = mux_priv;
	int ret;
	struct i2c_msg gate_close_msg = {
		.addr = s->client->addr,
		.flags = 0,
		.len = 3,
		.buf = "\xc0\x0d\x00",
	};

	/* close tuner I2C gate */
	ret = __i2c_transfer(s->client->adapter, &gate_close_msg, 1);
	if (ret != 1) {
		dev_warn(&s->client->dev, "%s: i2c write failed=%d\n",
				KBUILD_MODNAME, ret);
		if (ret >= 0)
			ret = -EREMOTEIO;
	} else {
		ret = 0;
	}

	mutex_unlock(&s->i2c_mutex);

	return ret;
}

static const struct dvb_frontend_ops si2168_ops = {
	.delsys = {SYS_DVBT, SYS_DVBT2, SYS_DVBC_ANNEX_A},
	.info = {
		.name = "Silicon Labs Si2168",
		.caps =	FE_CAN_FEC_1_2 |
			FE_CAN_FEC_2_3 |
			FE_CAN_FEC_3_4 |
			FE_CAN_FEC_5_6 |
			FE_CAN_FEC_7_8 |
			FE_CAN_FEC_AUTO |
			FE_CAN_QPSK |
			FE_CAN_QAM_16 |
			FE_CAN_QAM_32 |
			FE_CAN_QAM_64 |
			FE_CAN_QAM_128 |
			FE_CAN_QAM_256 |
			FE_CAN_QAM_AUTO |
			FE_CAN_TRANSMISSION_MODE_AUTO |
			FE_CAN_GUARD_INTERVAL_AUTO |
			FE_CAN_HIERARCHY_AUTO |
			FE_CAN_MUTE_TS |
			FE_CAN_2G_MODULATION
	},

	.get_tune_settings = si2168_get_tune_settings,

	.init = si2168_init,
	.sleep = si2168_sleep,

	.set_frontend = si2168_set_frontend,

	.read_status = si2168_read_status,
};

static int si2168_probe(struct i2c_client *client,
		const struct i2c_device_id *id)
{
	struct si2168_config *config = client->dev.platform_data;
	struct si2168 *s;
	int ret;

	dev_dbg(&client->dev, "%s:\n", __func__);

	s = kzalloc(sizeof(struct si2168), GFP_KERNEL);
	if (!s) {
		ret = -ENOMEM;
		dev_err(&client->dev, "%s: kzalloc() failed\n", KBUILD_MODNAME);
		goto err;
	}

	s->client = client;
	mutex_init(&s->i2c_mutex);

	/* create mux i2c adapter for tuner */
	s->adapter = i2c_add_mux_adapter(client->adapter, &client->dev, s,
			0, 0, 0, si2168_select, si2168_deselect);
	if (s->adapter == NULL) {
		ret = -ENODEV;
		goto err;
	}

	/* create dvb_frontend */
	memcpy(&s->fe.ops, &si2168_ops, sizeof(struct dvb_frontend_ops));
	s->fe.demodulator_priv = s;

	*config->i2c_adapter = s->adapter;
	*config->fe = &s->fe;

	i2c_set_clientdata(client, s);

	dev_info(&s->client->dev,
			"%s: Silicon Labs Si2168 successfully attached\n",
			KBUILD_MODNAME);
	return 0;
err:
	kfree(s);
	dev_dbg(&client->dev, "%s: failed=%d\n", __func__, ret);
	return ret;
}

static int si2168_remove(struct i2c_client *client)
{
	struct si2168 *s = i2c_get_clientdata(client);

	dev_dbg(&client->dev, "%s:\n", __func__);

	i2c_del_mux_adapter(s->adapter);

	s->fe.ops.release = NULL;
	s->fe.demodulator_priv = NULL;

	kfree(s);

	return 0;
}

static const struct i2c_device_id si2168_id[] = {
	{"si2168", 0},
	{}
};
MODULE_DEVICE_TABLE(i2c, si2168_id);

static struct i2c_driver si2168_driver = {
	.driver = {
		.owner	= THIS_MODULE,
		.name	= "si2168",
	},
	.probe		= si2168_probe,
	.remove		= si2168_remove,
	.id_table	= si2168_id,
};

module_i2c_driver(si2168_driver);

MODULE_AUTHOR("Antti Palosaari <crope@iki.fi>");
MODULE_DESCRIPTION("Silicon Labs Si2168 DVB-T/T2/C demodulator driver");
MODULE_LICENSE("GPL");
MODULE_FIRMWARE(SI2168_A20_FIRMWARE);
MODULE_FIRMWARE(SI2168_A30_FIRMWARE);
MODULE_FIRMWARE(SI2168_B40_FIRMWARE);<|MERGE_RESOLUTION|>--- conflicted
+++ resolved
@@ -381,8 +381,6 @@
 	if (ret)
 		goto err;
 
-<<<<<<< HEAD
-=======
 	chip_id = cmd.args[1] << 24 | cmd.args[2] << 16 | cmd.args[3] << 8 |
 			cmd.args[4] << 0;
 
@@ -409,7 +407,6 @@
 		goto err;
 	}
 
->>>>>>> bfe01a5b
 	/* cold state - try to download firmware */
 	dev_info(&s->client->dev, "%s: found a '%s' in cold state\n",
 			KBUILD_MODNAME, si2168_ops.info.name);
