/*
 * SuperH Mobile I2C Controller
 *
 * Copyright (C) 2014 Wolfram Sang <wsa@sang-engineering.com>
 *
 * Copyright (C) 2008 Magnus Damm
 *
 * Portions of the code based on out-of-tree driver i2c-sh7343.c
 * Copyright (c) 2006 Carlos Munoz <carlos@kenati.com>
 *
 * This program is free software; you can redistribute it and/or modify
 * it under the terms of the GNU General Public License as published by
 * the Free Software Foundation; either version 2 of the License
 *
 * This program is distributed in the hope that it will be useful,
 * but WITHOUT ANY WARRANTY; without even the implied warranty of
 * MERCHANTABILITY or FITNESS FOR A PARTICULAR PURPOSE.  See the
 * GNU General Public License for more details.
 */

#include <linux/clk.h>
#include <linux/delay.h>
#include <linux/dmaengine.h>
#include <linux/dma-mapping.h>
#include <linux/err.h>
#include <linux/i2c.h>
#include <linux/init.h>
#include <linux/interrupt.h>
#include <linux/io.h>
#include <linux/kernel.h>
#include <linux/module.h>
#include <linux/of_device.h>
#include <linux/platform_device.h>
#include <linux/pm_runtime.h>
#include <linux/slab.h>

/* Transmit operation:                                                      */
/*                                                                          */
/* 0 byte transmit                                                          */
/* BUS:     S     A8     ACK   P(*)                                         */
/* IRQ:       DTE   WAIT                                                    */
/* ICIC:                                                                    */
/* ICCR: 0x94       0x90                                                    */
/* ICDR:      A8                                                            */
/*                                                                          */
/* 1 byte transmit                                                          */
/* BUS:     S     A8     ACK   D8(1)   ACK   P(*)                           */
/* IRQ:       DTE   WAIT         WAIT                                       */
/* ICIC:      -DTE                                                          */
/* ICCR: 0x94                    0x90                                       */
/* ICDR:      A8    D8(1)                                                   */
/*                                                                          */
/* 2 byte transmit                                                          */
/* BUS:     S     A8     ACK   D8(1)   ACK   D8(2)   ACK   P(*)             */
/* IRQ:       DTE   WAIT         WAIT          WAIT                         */
/* ICIC:      -DTE                                                          */
/* ICCR: 0x94                                  0x90                         */
/* ICDR:      A8    D8(1)        D8(2)                                      */
/*                                                                          */
/* 3 bytes or more, +---------+ gets repeated                               */
/*                                                                          */
/*                                                                          */
/* Receive operation:                                                       */
/*                                                                          */
/* 0 byte receive - not supported since slave may hold SDA low              */
/*                                                                          */
/* 1 byte receive       [TX] | [RX]                                         */
/* BUS:     S     A8     ACK | D8(1)   ACK   P(*)                           */
/* IRQ:       DTE   WAIT     |   WAIT     DTE                               */
/* ICIC:      -DTE           |   +DTE                                       */
/* ICCR: 0x94       0x81     |   0xc0                                       */
/* ICDR:      A8             |            D8(1)                             */
/*                                                                          */
/* 2 byte receive        [TX]| [RX]                                         */
/* BUS:     S     A8     ACK | D8(1)   ACK   D8(2)   ACK   P(*)             */
/* IRQ:       DTE   WAIT     |   WAIT          WAIT     DTE                 */
/* ICIC:      -DTE           |                 +DTE                         */
/* ICCR: 0x94       0x81     |                 0xc0                         */
/* ICDR:      A8             |                 D8(1)    D8(2)               */
/*                                                                          */
/* 3 byte receive       [TX] | [RX]                                     (*) */
/* BUS:     S     A8     ACK | D8(1)   ACK   D8(2)   ACK   D8(3)   ACK    P */
/* IRQ:       DTE   WAIT     |   WAIT          WAIT         WAIT      DTE   */
/* ICIC:      -DTE           |                              +DTE            */
/* ICCR: 0x94       0x81     |                              0xc0            */
/* ICDR:      A8             |                 D8(1)        D8(2)     D8(3) */
/*                                                                          */
/* 4 bytes or more, this part is repeated    +---------+                    */
/*                                                                          */
/*                                                                          */
/* Interrupt order and BUSY flag                                            */
/*     ___                                                 _                */
/* SDA ___\___XXXXXXXXXXXXXXXXXXXXXXXXXXXXXXXXAAAAAAAAA___/                 */
/* SCL      \_/1\_/2\_/3\_/4\_/5\_/6\_/7\_/8\___/9\_____/                   */
/*                                                                          */
/*        S   D7  D6  D5  D4  D3  D2  D1  D0              P(*)              */
/*                                           ___                            */
/* WAIT IRQ ________________________________/   \___________                */
/* TACK IRQ ____________________________________/   \_______                */
/* DTE  IRQ __________________________________________/   \_                */
/* AL   IRQ XXXXXXXXXXXXXXXXXXXXXXXXXXXXXXXXXXXXXXXXXXXXXXXX                */
/*         _______________________________________________                  */
/* BUSY __/                                               \_                */
/*                                                                          */
/* (*) The STOP condition is only sent by the master at the end of the last */
/* I2C message or if the I2C_M_STOP flag is set. Similarly, the BUSY bit is */
/* only cleared after the STOP condition, so, between messages we have to   */
/* poll for the DTE bit.                                                    */
/*                                                                          */

enum sh_mobile_i2c_op {
	OP_START = 0,
	OP_TX_FIRST,
	OP_TX,
	OP_TX_STOP,
	OP_TX_TO_RX,
	OP_RX,
	OP_RX_STOP,
	OP_RX_STOP_DATA,
};

struct sh_mobile_i2c_data {
	struct device *dev;
	void __iomem *reg;
	struct i2c_adapter adap;
	unsigned long bus_speed;
	unsigned int clks_per_count;
	struct clk *clk;
	u_int8_t icic;
	u_int8_t flags;
	u_int16_t iccl;
	u_int16_t icch;

	spinlock_t lock;
	wait_queue_head_t wait;
	struct i2c_msg *msg;
	int pos;
	int sr;
	bool send_stop;
	bool stop_after_dma;

	struct resource *res;
	struct dma_chan *dma_tx;
	struct dma_chan *dma_rx;
	struct scatterlist sg;
	enum dma_data_direction dma_direction;
	u8 *dma_buf;
};

struct sh_mobile_dt_config {
	int clks_per_count;
	int (*setup)(struct sh_mobile_i2c_data *pd);
};

#define IIC_FLAG_HAS_ICIC67	(1 << 0)

#define STANDARD_MODE		100000
#define FAST_MODE		400000

/* Register offsets */
#define ICDR			0x00
#define ICCR			0x04
#define ICSR			0x08
#define ICIC			0x0c
#define ICCL			0x10
#define ICCH			0x14
#define ICSTART			0x70

/* Register bits */
#define ICCR_ICE		0x80
#define ICCR_RACK		0x40
#define ICCR_TRS		0x10
#define ICCR_BBSY		0x04
#define ICCR_SCP		0x01

#define ICSR_SCLM		0x80
#define ICSR_SDAM		0x40
#define SW_DONE			0x20
#define ICSR_BUSY		0x10
#define ICSR_AL			0x08
#define ICSR_TACK		0x04
#define ICSR_WAIT		0x02
#define ICSR_DTE		0x01

#define ICIC_ICCLB8		0x80
#define ICIC_ICCHB8		0x40
#define ICIC_TDMAE		0x20
#define ICIC_RDMAE		0x10
#define ICIC_ALE		0x08
#define ICIC_TACKE		0x04
#define ICIC_WAITE		0x02
#define ICIC_DTEE		0x01

#define ICSTART_ICSTART		0x10

static void iic_wr(struct sh_mobile_i2c_data *pd, int offs, unsigned char data)
{
	if (offs == ICIC)
		data |= pd->icic;

	iowrite8(data, pd->reg + offs);
}

static unsigned char iic_rd(struct sh_mobile_i2c_data *pd, int offs)
{
	return ioread8(pd->reg + offs);
}

static void iic_set_clr(struct sh_mobile_i2c_data *pd, int offs,
			unsigned char set, unsigned char clr)
{
	iic_wr(pd, offs, (iic_rd(pd, offs) | set) & ~clr);
}

static u32 sh_mobile_i2c_iccl(unsigned long count_khz, u32 tLOW, u32 tf)
{
	/*
	 * Conditional expression:
	 *   ICCL >= COUNT_CLK * (tLOW + tf)
	 *
	 * SH-Mobile IIC hardware starts counting the LOW period of
	 * the SCL signal (tLOW) as soon as it pulls the SCL line.
	 * In order to meet the tLOW timing spec, we need to take into
	 * account the fall time of SCL signal (tf).  Default tf value
	 * should be 0.3 us, for safety.
	 */
	return (((count_khz * (tLOW + tf)) + 5000) / 10000);
}

static u32 sh_mobile_i2c_icch(unsigned long count_khz, u32 tHIGH, u32 tf)
{
	/*
	 * Conditional expression:
	 *   ICCH >= COUNT_CLK * (tHIGH + tf)
	 *
	 * SH-Mobile IIC hardware is aware of SCL transition period 'tr',
	 * and can ignore it.  SH-Mobile IIC controller starts counting
	 * the HIGH period of the SCL signal (tHIGH) after the SCL input
	 * voltage increases at VIH.
	 *
	 * Afterward it turned out calculating ICCH using only tHIGH spec
	 * will result in violation of the tHD;STA timing spec.  We need
	 * to take into account the fall time of SDA signal (tf) at START
	 * condition, in order to meet both tHIGH and tHD;STA specs.
	 */
	return (((count_khz * (tHIGH + tf)) + 5000) / 10000);
}

static int sh_mobile_i2c_check_timing(struct sh_mobile_i2c_data *pd)
{
	u16 max_val = pd->flags & IIC_FLAG_HAS_ICIC67 ? 0x1ff : 0xff;

	if (pd->iccl > max_val || pd->icch > max_val) {
		dev_err(pd->dev, "timing values out of range: L/H=0x%x/0x%x\n",
			pd->iccl, pd->icch);
		return -EINVAL;
	}

	/* one more bit of ICCL in ICIC */
	if (pd->iccl & 0x100)
		pd->icic |= ICIC_ICCLB8;
	else
		pd->icic &= ~ICIC_ICCLB8;

	/* one more bit of ICCH in ICIC */
	if (pd->icch & 0x100)
		pd->icic |= ICIC_ICCHB8;
	else
		pd->icic &= ~ICIC_ICCHB8;

	dev_dbg(pd->dev, "timing values: L/H=0x%x/0x%x\n", pd->iccl, pd->icch);
	return 0;
}

static int sh_mobile_i2c_init(struct sh_mobile_i2c_data *pd)
{
	unsigned long i2c_clk_khz;
	u32 tHIGH, tLOW, tf;

	i2c_clk_khz = clk_get_rate(pd->clk) / 1000 / pd->clks_per_count;

	if (pd->bus_speed == STANDARD_MODE) {
		tLOW	= 47;	/* tLOW = 4.7 us */
		tHIGH	= 40;	/* tHD;STA = tHIGH = 4.0 us */
		tf	= 3;	/* tf = 0.3 us */
	} else if (pd->bus_speed == FAST_MODE) {
		tLOW	= 13;	/* tLOW = 1.3 us */
		tHIGH	= 6;	/* tHD;STA = tHIGH = 0.6 us */
		tf	= 3;	/* tf = 0.3 us */
	} else {
		dev_err(pd->dev, "unrecognized bus speed %lu Hz\n",
			pd->bus_speed);
		return -EINVAL;
	}

	pd->iccl = sh_mobile_i2c_iccl(i2c_clk_khz, tLOW, tf);
	pd->icch = sh_mobile_i2c_icch(i2c_clk_khz, tHIGH, tf);

	return sh_mobile_i2c_check_timing(pd);
}

static int sh_mobile_i2c_v2_init(struct sh_mobile_i2c_data *pd)
{
	unsigned long clks_per_cycle;

	/* L = 5, H = 4, L + H = 9 */
	clks_per_cycle = clk_get_rate(pd->clk) / pd->bus_speed;
	pd->iccl = DIV_ROUND_UP(clks_per_cycle * 5 / 9 - 1, pd->clks_per_count);
	pd->icch = DIV_ROUND_UP(clks_per_cycle * 4 / 9 - 5, pd->clks_per_count);

	return sh_mobile_i2c_check_timing(pd);
}

static unsigned char i2c_op(struct sh_mobile_i2c_data *pd,
			    enum sh_mobile_i2c_op op, unsigned char data)
{
	unsigned char ret = 0;
	unsigned long flags;

	dev_dbg(pd->dev, "op %d, data in 0x%02x\n", op, data);

	spin_lock_irqsave(&pd->lock, flags);

	switch (op) {
	case OP_START: /* issue start and trigger DTE interrupt */
		iic_wr(pd, ICCR, ICCR_ICE | ICCR_TRS | ICCR_BBSY);
		break;
	case OP_TX_FIRST: /* disable DTE interrupt and write data */
		iic_wr(pd, ICIC, ICIC_WAITE | ICIC_ALE | ICIC_TACKE);
		iic_wr(pd, ICDR, data);
		break;
	case OP_TX: /* write data */
		iic_wr(pd, ICDR, data);
		break;
	case OP_TX_STOP: /* issue a stop (or rep_start) */
		iic_wr(pd, ICCR, pd->send_stop ? ICCR_ICE | ICCR_TRS
					       : ICCR_ICE | ICCR_TRS | ICCR_BBSY);
		break;
	case OP_TX_TO_RX: /* select read mode */
		iic_wr(pd, ICCR, ICCR_ICE | ICCR_SCP);
		break;
	case OP_RX: /* just read data */
		ret = iic_rd(pd, ICDR);
		break;
	case OP_RX_STOP: /* enable DTE interrupt, issue stop */
		iic_wr(pd, ICIC,
		       ICIC_DTEE | ICIC_WAITE | ICIC_ALE | ICIC_TACKE);
		iic_wr(pd, ICCR, ICCR_ICE | ICCR_RACK);
		break;
	case OP_RX_STOP_DATA: /* enable DTE interrupt, read data, issue stop */
		iic_wr(pd, ICIC,
		       ICIC_DTEE | ICIC_WAITE | ICIC_ALE | ICIC_TACKE);
		ret = iic_rd(pd, ICDR);
		iic_wr(pd, ICCR, ICCR_ICE | ICCR_RACK);
		break;
	}

	spin_unlock_irqrestore(&pd->lock, flags);

	dev_dbg(pd->dev, "op %d, data out 0x%02x\n", op, ret);
	return ret;
}

static bool sh_mobile_i2c_is_first_byte(struct sh_mobile_i2c_data *pd)
{
	return pd->pos == -1;
}

static void sh_mobile_i2c_get_data(struct sh_mobile_i2c_data *pd,
				   unsigned char *buf)
{
	switch (pd->pos) {
	case -1:
		*buf = i2c_8bit_addr_from_msg(pd->msg);
		break;
	default:
		*buf = pd->msg->buf[pd->pos];
	}
}

static int sh_mobile_i2c_isr_tx(struct sh_mobile_i2c_data *pd)
{
	unsigned char data;

	if (pd->pos == pd->msg->len) {
		i2c_op(pd, OP_TX_STOP, 0);
		return 1;
	}

	sh_mobile_i2c_get_data(pd, &data);
	i2c_op(pd, sh_mobile_i2c_is_first_byte(pd) ? OP_TX_FIRST : OP_TX, data);

	pd->pos++;
	return 0;
}

static int sh_mobile_i2c_isr_rx(struct sh_mobile_i2c_data *pd)
{
	unsigned char data;
	int real_pos;

	do {
		if (pd->pos <= -1) {
			sh_mobile_i2c_get_data(pd, &data);

			if (sh_mobile_i2c_is_first_byte(pd))
				i2c_op(pd, OP_TX_FIRST, data);
			else
				i2c_op(pd, OP_TX, data);
			break;
		}

		if (pd->pos == 0) {
			i2c_op(pd, OP_TX_TO_RX, 0);
			break;
		}

		real_pos = pd->pos - 2;

		if (pd->pos == pd->msg->len) {
			if (pd->stop_after_dma) {
				/* Simulate PIO end condition after DMA transfer */
				i2c_op(pd, OP_RX_STOP, 0);
				pd->pos++;
				break;
			}

			if (real_pos < 0) {
				i2c_op(pd, OP_RX_STOP, 0);
				break;
			}
			data = i2c_op(pd, OP_RX_STOP_DATA, 0);
		} else if (real_pos >= 0) {
			data = i2c_op(pd, OP_RX, 0);
		}

		if (real_pos >= 0)
			pd->msg->buf[real_pos] = data;
	} while (0);

	pd->pos++;
	return pd->pos == (pd->msg->len + 2);
}

static irqreturn_t sh_mobile_i2c_isr(int irq, void *dev_id)
{
	struct sh_mobile_i2c_data *pd = dev_id;
	unsigned char sr;
	int wakeup = 0;

	sr = iic_rd(pd, ICSR);
	pd->sr |= sr; /* remember state */

	dev_dbg(pd->dev, "i2c_isr 0x%02x 0x%02x %s %d %d!\n", sr, pd->sr,
	       (pd->msg->flags & I2C_M_RD) ? "read" : "write",
	       pd->pos, pd->msg->len);

	/* Kick off TxDMA after preface was done */
	if (pd->dma_direction == DMA_TO_DEVICE && pd->pos == 0)
		iic_set_clr(pd, ICIC, ICIC_TDMAE, 0);
	else if (sr & (ICSR_AL | ICSR_TACK))
		/* don't interrupt transaction - continue to issue stop */
		iic_wr(pd, ICSR, sr & ~(ICSR_AL | ICSR_TACK));
	else if (pd->msg->flags & I2C_M_RD)
		wakeup = sh_mobile_i2c_isr_rx(pd);
	else
		wakeup = sh_mobile_i2c_isr_tx(pd);

	/* Kick off RxDMA after preface was done */
	if (pd->dma_direction == DMA_FROM_DEVICE && pd->pos == 1)
		iic_set_clr(pd, ICIC, ICIC_RDMAE, 0);

	if (sr & ICSR_WAIT) /* TODO: add delay here to support slow acks */
		iic_wr(pd, ICSR, sr & ~ICSR_WAIT);

	if (wakeup) {
		pd->sr |= SW_DONE;
		wake_up(&pd->wait);
	}

	/* defeat write posting to avoid spurious WAIT interrupts */
	iic_rd(pd, ICSR);

	return IRQ_HANDLED;
}

static void sh_mobile_i2c_dma_unmap(struct sh_mobile_i2c_data *pd)
{
	struct dma_chan *chan = pd->dma_direction == DMA_FROM_DEVICE
				? pd->dma_rx : pd->dma_tx;

	dma_unmap_single(chan->device->dev, sg_dma_address(&pd->sg),
			 pd->msg->len, pd->dma_direction);

	pd->dma_direction = DMA_NONE;
}

static void sh_mobile_i2c_cleanup_dma(struct sh_mobile_i2c_data *pd)
{
	if (pd->dma_direction == DMA_NONE)
		return;
	else if (pd->dma_direction == DMA_FROM_DEVICE)
		dmaengine_terminate_all(pd->dma_rx);
	else if (pd->dma_direction == DMA_TO_DEVICE)
		dmaengine_terminate_all(pd->dma_tx);

	sh_mobile_i2c_dma_unmap(pd);
}

static void sh_mobile_i2c_dma_callback(void *data)
{
	struct sh_mobile_i2c_data *pd = data;

	sh_mobile_i2c_dma_unmap(pd);
	pd->pos = pd->msg->len;
	pd->stop_after_dma = true;

	i2c_release_dma_safe_msg_buf(pd->msg, pd->dma_buf);

	iic_set_clr(pd, ICIC, 0, ICIC_TDMAE | ICIC_RDMAE);
}

static struct dma_chan *sh_mobile_i2c_request_dma_chan(struct device *dev,
				enum dma_transfer_direction dir, dma_addr_t port_addr)
{
	struct dma_chan *chan;
	struct dma_slave_config cfg;
	char *chan_name = dir == DMA_MEM_TO_DEV ? "tx" : "rx";
	int ret;

	chan = dma_request_slave_channel_reason(dev, chan_name);
	if (IS_ERR(chan)) {
		dev_dbg(dev, "request_channel failed for %s (%ld)\n", chan_name,
			PTR_ERR(chan));
		return chan;
	}

	memset(&cfg, 0, sizeof(cfg));
	cfg.direction = dir;
	if (dir == DMA_MEM_TO_DEV) {
		cfg.dst_addr = port_addr;
		cfg.dst_addr_width = DMA_SLAVE_BUSWIDTH_1_BYTE;
	} else {
		cfg.src_addr = port_addr;
		cfg.src_addr_width = DMA_SLAVE_BUSWIDTH_1_BYTE;
	}

	ret = dmaengine_slave_config(chan, &cfg);
	if (ret) {
		dev_dbg(dev, "slave_config failed for %s (%d)\n", chan_name, ret);
		dma_release_channel(chan);
		return ERR_PTR(ret);
	}

	dev_dbg(dev, "got DMA channel for %s\n", chan_name);
	return chan;
}

static void sh_mobile_i2c_xfer_dma(struct sh_mobile_i2c_data *pd)
{
	bool read = pd->msg->flags & I2C_M_RD;
	enum dma_data_direction dir = read ? DMA_FROM_DEVICE : DMA_TO_DEVICE;
	struct dma_chan *chan = read ? pd->dma_rx : pd->dma_tx;
	struct dma_async_tx_descriptor *txdesc;
	dma_addr_t dma_addr;
	dma_cookie_t cookie;

	if (PTR_ERR(chan) == -EPROBE_DEFER) {
		if (read)
			chan = pd->dma_rx = sh_mobile_i2c_request_dma_chan(pd->dev, DMA_DEV_TO_MEM,
									   pd->res->start + ICDR);
		else
			chan = pd->dma_tx = sh_mobile_i2c_request_dma_chan(pd->dev, DMA_MEM_TO_DEV,
									   pd->res->start + ICDR);
	}

	if (IS_ERR(chan))
		return;

	dma_addr = dma_map_single(chan->device->dev, pd->dma_buf, pd->msg->len, dir);
	if (dma_mapping_error(chan->device->dev, dma_addr)) {
		dev_dbg(pd->dev, "dma map failed, using PIO\n");
		return;
	}

	sg_dma_len(&pd->sg) = pd->msg->len;
	sg_dma_address(&pd->sg) = dma_addr;

	pd->dma_direction = dir;

	txdesc = dmaengine_prep_slave_sg(chan, &pd->sg, 1,
					 read ? DMA_DEV_TO_MEM : DMA_MEM_TO_DEV,
					 DMA_PREP_INTERRUPT | DMA_CTRL_ACK);
	if (!txdesc) {
		dev_dbg(pd->dev, "dma prep slave sg failed, using PIO\n");
		sh_mobile_i2c_cleanup_dma(pd);
		return;
	}

	txdesc->callback = sh_mobile_i2c_dma_callback;
	txdesc->callback_param = pd;

	cookie = dmaengine_submit(txdesc);
	if (dma_submit_error(cookie)) {
		dev_dbg(pd->dev, "submitting dma failed, using PIO\n");
		sh_mobile_i2c_cleanup_dma(pd);
		return;
	}

	dma_async_issue_pending(chan);
}

static int start_ch(struct sh_mobile_i2c_data *pd, struct i2c_msg *usr_msg,
		    bool do_init)
{
	if (usr_msg->len == 0 && (usr_msg->flags & I2C_M_RD)) {
		dev_err(pd->dev, "Unsupported zero length i2c read\n");
		return -EOPNOTSUPP;
	}

	if (do_init) {
		/* Initialize channel registers */
		iic_wr(pd, ICCR, ICCR_SCP);

		/* Enable channel and configure rx ack */
		iic_wr(pd, ICCR, ICCR_ICE | ICCR_SCP);

		/* Set the clock */
		iic_wr(pd, ICCL, pd->iccl & 0xff);
		iic_wr(pd, ICCH, pd->icch & 0xff);
	}

	pd->msg = usr_msg;
	pd->pos = -1;
	pd->sr = 0;

	pd->dma_buf = i2c_get_dma_safe_msg_buf(pd->msg, 8);
	if (pd->dma_buf)
		sh_mobile_i2c_xfer_dma(pd);

	/* Enable all interrupts to begin with */
	iic_wr(pd, ICIC, ICIC_DTEE | ICIC_WAITE | ICIC_ALE | ICIC_TACKE);
	return 0;
}

static int poll_dte(struct sh_mobile_i2c_data *pd)
{
	int i;

	for (i = 1000; i; i--) {
		u_int8_t val = iic_rd(pd, ICSR);

		if (val & ICSR_DTE)
			break;

		if (val & ICSR_TACK)
			return -ENXIO;

		udelay(10);
	}

	return i ? 0 : -ETIMEDOUT;
}

static int poll_busy(struct sh_mobile_i2c_data *pd)
{
	int i;

	for (i = 1000; i; i--) {
		u_int8_t val = iic_rd(pd, ICSR);

		dev_dbg(pd->dev, "val 0x%02x pd->sr 0x%02x\n", val, pd->sr);

		/* the interrupt handler may wake us up before the
		 * transfer is finished, so poll the hardware
		 * until we're done.
		 */
		if (!(val & ICSR_BUSY)) {
			/* handle missing acknowledge and arbitration lost */
			val |= pd->sr;
			if (val & ICSR_TACK)
				return -ENXIO;
			if (val & ICSR_AL)
				return -EAGAIN;
			break;
		}

		udelay(10);
	}

	return i ? 0 : -ETIMEDOUT;
}

static int sh_mobile_i2c_xfer(struct i2c_adapter *adapter,
			      struct i2c_msg *msgs,
			      int num)
{
	struct sh_mobile_i2c_data *pd = i2c_get_adapdata(adapter);
	struct i2c_msg	*msg;
	int err = 0;
	int i;
	long timeout;

	/* Wake up device and enable clock */
	pm_runtime_get_sync(pd->dev);

	/* Process all messages */
	for (i = 0; i < num; i++) {
		bool do_start = pd->send_stop || !i;
		msg = &msgs[i];
		pd->send_stop = i == num - 1 || msg->flags & I2C_M_STOP;
		pd->stop_after_dma = false;

		err = start_ch(pd, msg, do_start);
		if (err)
			break;

		if (do_start)
			i2c_op(pd, OP_START, 0);

		/* The interrupt handler takes care of the rest... */
		timeout = wait_event_timeout(pd->wait,
				       pd->sr & (ICSR_TACK | SW_DONE),
				       adapter->timeout);
		if (!timeout) {
			dev_err(pd->dev, "Transfer request timed out\n");
			if (pd->dma_direction != DMA_NONE)
				sh_mobile_i2c_cleanup_dma(pd);

			err = -ETIMEDOUT;
			break;
		}

		if (pd->send_stop)
			err = poll_busy(pd);
		else
			err = poll_dte(pd);
		if (err < 0)
			break;
	}

	/* Disable channel */
	iic_wr(pd, ICCR, ICCR_SCP);

	/* Disable clock and mark device as idle */
	pm_runtime_put_sync(pd->dev);

	return err ?: num;
}

static u32 sh_mobile_i2c_func(struct i2c_adapter *adapter)
{
	return I2C_FUNC_I2C | I2C_FUNC_SMBUS_EMUL | I2C_FUNC_PROTOCOL_MANGLING;
}

static const struct i2c_algorithm sh_mobile_i2c_algorithm = {
	.functionality	= sh_mobile_i2c_func,
	.master_xfer	= sh_mobile_i2c_xfer,
};

/*
 * r8a7740 chip has lasting errata on I2C I/O pad reset.
 * this is work-around for it.
 */
static int sh_mobile_i2c_r8a7740_workaround(struct sh_mobile_i2c_data *pd)
{
	iic_set_clr(pd, ICCR, ICCR_ICE, 0);
	iic_rd(pd, ICCR); /* dummy read */

	iic_set_clr(pd, ICSTART, ICSTART_ICSTART, 0);
	iic_rd(pd, ICSTART); /* dummy read */

	udelay(10);

	iic_wr(pd, ICCR, ICCR_SCP);
	iic_wr(pd, ICSTART, 0);

	udelay(10);

	iic_wr(pd, ICCR, ICCR_TRS);
	udelay(10);
	iic_wr(pd, ICCR, 0);
	udelay(10);
	iic_wr(pd, ICCR, ICCR_TRS);
	udelay(10);

	return sh_mobile_i2c_init(pd);
}

static const struct sh_mobile_dt_config default_dt_config = {
	.clks_per_count = 1,
	.setup = sh_mobile_i2c_init,
};

static const struct sh_mobile_dt_config fast_clock_dt_config = {
	.clks_per_count = 2,
	.setup = sh_mobile_i2c_init,
};

static const struct sh_mobile_dt_config v2_freq_calc_dt_config = {
	.clks_per_count = 2,
	.setup = sh_mobile_i2c_v2_init,
};

static const struct sh_mobile_dt_config r8a7740_dt_config = {
	.clks_per_count = 1,
	.setup = sh_mobile_i2c_r8a7740_workaround,
};

static const struct of_device_id sh_mobile_i2c_dt_ids[] = {
	{ .compatible = "renesas,iic-r8a73a4", .data = &fast_clock_dt_config },
	{ .compatible = "renesas,iic-r8a7740", .data = &r8a7740_dt_config },
	{ .compatible = "renesas,iic-r8a7790", .data = &v2_freq_calc_dt_config },
	{ .compatible = "renesas,iic-r8a7791", .data = &fast_clock_dt_config },
	{ .compatible = "renesas,iic-r8a7792", .data = &fast_clock_dt_config },
	{ .compatible = "renesas,iic-r8a7793", .data = &fast_clock_dt_config },
	{ .compatible = "renesas,iic-r8a7794", .data = &fast_clock_dt_config },
	{ .compatible = "renesas,rcar-gen2-iic", .data = &fast_clock_dt_config },
	{ .compatible = "renesas,iic-r8a7795", .data = &fast_clock_dt_config },
	{ .compatible = "renesas,rcar-gen3-iic", .data = &fast_clock_dt_config },
	{ .compatible = "renesas,iic-sh73a0", .data = &fast_clock_dt_config },
	{ .compatible = "renesas,rmobile-iic", .data = &default_dt_config },
	{},
};
MODULE_DEVICE_TABLE(of, sh_mobile_i2c_dt_ids);

static void sh_mobile_i2c_release_dma(struct sh_mobile_i2c_data *pd)
{
	if (!IS_ERR(pd->dma_tx)) {
		dma_release_channel(pd->dma_tx);
		pd->dma_tx = ERR_PTR(-EPROBE_DEFER);
	}

	if (!IS_ERR(pd->dma_rx)) {
		dma_release_channel(pd->dma_rx);
		pd->dma_rx = ERR_PTR(-EPROBE_DEFER);
	}
}

static int sh_mobile_i2c_hook_irqs(struct platform_device *dev, struct sh_mobile_i2c_data *pd)
{
	struct resource *res;
	resource_size_t n;
	int k = 0, ret;

	while ((res = platform_get_resource(dev, IORESOURCE_IRQ, k))) {
		for (n = res->start; n <= res->end; n++) {
			ret = devm_request_irq(&dev->dev, n, sh_mobile_i2c_isr,
					  0, dev_name(&dev->dev), pd);
			if (ret) {
				dev_err(&dev->dev, "cannot request IRQ %pa\n", &n);
				return ret;
			}
		}
		k++;
	}

	return k > 0 ? 0 : -ENOENT;
}

static int sh_mobile_i2c_probe(struct platform_device *dev)
{
	struct sh_mobile_i2c_data *pd;
	struct i2c_adapter *adap;
	struct resource *res;
	const struct sh_mobile_dt_config *config;
	int ret;
	u32 bus_speed;

	pd = devm_kzalloc(&dev->dev, sizeof(struct sh_mobile_i2c_data), GFP_KERNEL);
	if (!pd)
		return -ENOMEM;

	pd->clk = devm_clk_get(&dev->dev, NULL);
	if (IS_ERR(pd->clk)) {
		dev_err(&dev->dev, "cannot get clock\n");
		return PTR_ERR(pd->clk);
	}

	ret = sh_mobile_i2c_hook_irqs(dev, pd);
	if (ret)
		return ret;

	pd->dev = &dev->dev;
	platform_set_drvdata(dev, pd);

	res = platform_get_resource(dev, IORESOURCE_MEM, 0);

	pd->res = res;
	pd->reg = devm_ioremap_resource(&dev->dev, res);
	if (IS_ERR(pd->reg))
		return PTR_ERR(pd->reg);

	ret = of_property_read_u32(dev->dev.of_node, "clock-frequency", &bus_speed);
	pd->bus_speed = (ret || !bus_speed) ? STANDARD_MODE : bus_speed;
	pd->clks_per_count = 1;

<<<<<<< HEAD
	config = of_device_get_match_data(&dev->dev);
	if (config) {
		pd->clks_per_count = config->clks_per_count;

		if (config->setup)
			config->setup(pd);
	}

	/* The IIC blocks on SH-Mobile ARM processors
	 * come with two new bits in ICIC.
	 */
=======
	/* Newer variants come with two new bits in ICIC */
>>>>>>> 661e50bc
	if (resource_size(res) > 0x17)
		pd->flags |= IIC_FLAG_HAS_ICIC67;

	/* Enable Runtime PM for this device.
	 *
	 * Also tell the Runtime PM core to ignore children
	 * for this device since it is valid for us to suspend
	 * this I2C master driver even though the slave devices
	 * on the I2C bus may not be suspended.
	 *
	 * The state of the I2C hardware bus is unaffected by
	 * the Runtime PM state.
	 */
	pm_suspend_ignore_children(&dev->dev, true);
	pm_runtime_enable(&dev->dev);
	pm_runtime_get_sync(&dev->dev);

	config = of_device_get_match_data(&dev->dev);
	if (config) {
		pd->clks_per_count = config->clks_per_count;
		ret = config->setup(pd);
	} else {
		ret = sh_mobile_i2c_init(pd);
	}

	pm_runtime_put_sync(&dev->dev);
	if (ret)
		return ret;

	/* Init DMA */
	sg_init_table(&pd->sg, 1);
	pd->dma_direction = DMA_NONE;
	pd->dma_rx = pd->dma_tx = ERR_PTR(-EPROBE_DEFER);

	/* setup the private data */
	adap = &pd->adap;
	i2c_set_adapdata(adap, pd);

	adap->owner = THIS_MODULE;
	adap->algo = &sh_mobile_i2c_algorithm;
	adap->dev.parent = &dev->dev;
	adap->retries = 5;
	adap->nr = dev->id;
	adap->dev.of_node = dev->dev.of_node;

	strlcpy(adap->name, dev->name, sizeof(adap->name));

	spin_lock_init(&pd->lock);
	init_waitqueue_head(&pd->wait);

	ret = i2c_add_numbered_adapter(adap);
	if (ret < 0) {
		sh_mobile_i2c_release_dma(pd);
		return ret;
	}

	dev_info(&dev->dev, "I2C adapter %d, bus speed %lu Hz\n", adap->nr, pd->bus_speed);

	return 0;
}

static int sh_mobile_i2c_remove(struct platform_device *dev)
{
	struct sh_mobile_i2c_data *pd = platform_get_drvdata(dev);

	i2c_del_adapter(&pd->adap);
	sh_mobile_i2c_release_dma(pd);
	pm_runtime_disable(&dev->dev);
	return 0;
}

static int sh_mobile_i2c_runtime_nop(struct device *dev)
{
	/* Runtime PM callback shared between ->runtime_suspend()
	 * and ->runtime_resume(). Simply returns success.
	 *
	 * This driver re-initializes all registers after
	 * pm_runtime_get_sync() anyway so there is no need
	 * to save and restore registers here.
	 */
	return 0;
}

static const struct dev_pm_ops sh_mobile_i2c_dev_pm_ops = {
	.runtime_suspend = sh_mobile_i2c_runtime_nop,
	.runtime_resume = sh_mobile_i2c_runtime_nop,
};

static struct platform_driver sh_mobile_i2c_driver = {
	.driver		= {
		.name		= "i2c-sh_mobile",
		.pm		= &sh_mobile_i2c_dev_pm_ops,
		.of_match_table = sh_mobile_i2c_dt_ids,
	},
	.probe		= sh_mobile_i2c_probe,
	.remove		= sh_mobile_i2c_remove,
};

static int __init sh_mobile_i2c_adap_init(void)
{
	return platform_driver_register(&sh_mobile_i2c_driver);
}
subsys_initcall(sh_mobile_i2c_adap_init);

static void __exit sh_mobile_i2c_adap_exit(void)
{
	platform_driver_unregister(&sh_mobile_i2c_driver);
}
module_exit(sh_mobile_i2c_adap_exit);

MODULE_DESCRIPTION("SuperH Mobile I2C Bus Controller driver");
MODULE_AUTHOR("Magnus Damm and Wolfram Sang");
MODULE_LICENSE("GPL v2");
MODULE_ALIAS("platform:i2c-sh_mobile");<|MERGE_RESOLUTION|>--- conflicted
+++ resolved
@@ -895,21 +895,7 @@
 	pd->bus_speed = (ret || !bus_speed) ? STANDARD_MODE : bus_speed;
 	pd->clks_per_count = 1;
 
-<<<<<<< HEAD
-	config = of_device_get_match_data(&dev->dev);
-	if (config) {
-		pd->clks_per_count = config->clks_per_count;
-
-		if (config->setup)
-			config->setup(pd);
-	}
-
-	/* The IIC blocks on SH-Mobile ARM processors
-	 * come with two new bits in ICIC.
-	 */
-=======
 	/* Newer variants come with two new bits in ICIC */
->>>>>>> 661e50bc
 	if (resource_size(res) > 0x17)
 		pd->flags |= IIC_FLAG_HAS_ICIC67;
 
