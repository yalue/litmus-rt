config CLKSRC_OF
	bool

config CLKSRC_I8253
	bool

config CLKEVT_I8253
	bool

config I8253_LOCK
	bool

config CLKBLD_I8253
	def_bool y if CLKSRC_I8253 || CLKEVT_I8253 || I8253_LOCK

config CLKSRC_MMIO
	bool

config DW_APB_TIMER
	bool

config DW_APB_TIMER_OF
	bool

config ARMADA_370_XP_TIMER
	bool

config SUNXI_TIMER
	bool

config VT8500_TIMER
	bool

config CLKSRC_NOMADIK_MTU
	bool
	depends on (ARCH_NOMADIK || ARCH_U8500)
	select CLKSRC_MMIO
	help
	  Support for Multi Timer Unit. MTU provides access
	  to multiple interrupt generating programmable
	  32-bit free running decrementing counters.

config CLKSRC_NOMADIK_MTU_SCHED_CLOCK
	bool
	depends on CLKSRC_NOMADIK_MTU
	help
	  Use the Multi Timer Unit as the sched_clock.

config CLKSRC_DBX500_PRCMU
	bool "Clocksource PRCMU Timer"
	depends on UX500_SOC_DB8500
	default y
	help
	  Use the always on PRCMU Timer as clocksource

config CLKSRC_DBX500_PRCMU_SCHED_CLOCK
	bool "Clocksource PRCMU Timer sched_clock"
	depends on (CLKSRC_DBX500_PRCMU && !CLKSRC_NOMADIK_MTU_SCHED_CLOCK)
	default y
	help
	  Use the always on PRCMU Timer as sched_clock

<<<<<<< HEAD
config ARM_ARCH_TIMER
	bool
=======
config CLKSRC_ARM_GENERIC
	def_bool y if ARM64
	help
	  This option enables support for the ARM generic timer.

config CLKSRC_METAG_GENERIC
	def_bool y if METAG
	help
	  This option enables support for the Meta per-thread timers.
>>>>>>> c60ac315
<|MERGE_RESOLUTION|>--- conflicted
+++ resolved
@@ -60,17 +60,10 @@
 	help
 	  Use the always on PRCMU Timer as sched_clock
 
-<<<<<<< HEAD
 config ARM_ARCH_TIMER
 	bool
-=======
-config CLKSRC_ARM_GENERIC
-	def_bool y if ARM64
-	help
-	  This option enables support for the ARM generic timer.
 
 config CLKSRC_METAG_GENERIC
 	def_bool y if METAG
 	help
-	  This option enables support for the Meta per-thread timers.
->>>>>>> c60ac315
+	  This option enables support for the Meta per-thread timers.