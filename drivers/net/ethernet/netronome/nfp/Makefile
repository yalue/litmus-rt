--- conflicted
+++ resolved
@@ -45,10 +45,7 @@
 
 ifeq ($(CONFIG_BPF_SYSCALL),y)
 nfp-objs += \
-<<<<<<< HEAD
-=======
 	    bpf/cmsg.o \
->>>>>>> 661e50bc
 	    bpf/main.o \
 	    bpf/offload.o \
 	    bpf/verifier.o \
