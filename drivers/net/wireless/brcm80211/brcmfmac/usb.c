--- conflicted
+++ resolved
@@ -446,14 +446,7 @@
 	req->skb = NULL;
 
 	/* zero lenght packets indicate usb "failure". Do not refill */
-<<<<<<< HEAD
-	if (urb->status == 0 && urb->actual_length) {
-		devinfo->bus_pub.bus->dstats.rx_packets++;
-	} else {
-		devinfo->bus_pub.bus->dstats.rx_errors++;
-=======
 	if (urb->status != 0 || !urb->actual_length) {
->>>>>>> 9e97d14b
 		brcmu_pkt_buf_free_skb(skb);
 		brcmf_usb_enq(devinfo, &devinfo->rx_freeq, req, NULL);
 		return;
