--- conflicted
+++ resolved
@@ -8,11 +8,7 @@
  * Copyright(c) 2003 - 2015 Intel Corporation. All rights reserved.
  * Copyright(c) 2013 - 2015 Intel Mobile Communications GmbH
  * Copyright(c) 2016 - 2017 Intel Deutschland GmbH
-<<<<<<< HEAD
- * Copyright(c) 2018 Intel Corporation
-=======
  * Copyright(c) 2018 - 2019 Intel Corporation
->>>>>>> 5c0c4c85
  *
  * This program is free software; you can redistribute it and/or modify it
  * under the terms of version 2 of the GNU General Public License as
@@ -35,11 +31,7 @@
  * Copyright(c) 2003 - 2015 Intel Corporation. All rights reserved.
  * Copyright(c) 2013 - 2015 Intel Mobile Communications GmbH
  * Copyright(c) 2016 - 2017 Intel Deutschland GmbH
-<<<<<<< HEAD
- * Copyright(c) 2018 Intel Corporation
-=======
  * Copyright(c) 2018 - 2019 Intel Corporation
->>>>>>> 5c0c4c85
  * All rights reserved.
  *
  * Redistribution and use in source and binary forms, with or without
