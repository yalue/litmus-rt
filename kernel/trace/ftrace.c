/*
 * Infrastructure for profiling code inserted by 'gcc -pg'.
 *
 * Copyright (C) 2007-2008 Steven Rostedt <srostedt@redhat.com>
 * Copyright (C) 2004-2008 Ingo Molnar <mingo@redhat.com>
 *
 * Originally ported from the -rt patch by:
 *   Copyright (C) 2007 Arnaldo Carvalho de Melo <acme@redhat.com>
 *
 * Based on code in the latency_tracer, that is:
 *
 *  Copyright (C) 2004-2006 Ingo Molnar
 *  Copyright (C) 2004 Nadia Yvette Chambers
 */

#include <linux/stop_machine.h>
#include <linux/clocksource.h>
#include <linux/sched/task.h>
#include <linux/kallsyms.h>
#include <linux/seq_file.h>
#include <linux/suspend.h>
#include <linux/tracefs.h>
#include <linux/hardirq.h>
#include <linux/kthread.h>
#include <linux/uaccess.h>
#include <linux/bsearch.h>
#include <linux/module.h>
#include <linux/ftrace.h>
#include <linux/sysctl.h>
#include <linux/slab.h>
#include <linux/ctype.h>
#include <linux/sort.h>
#include <linux/list.h>
#include <linux/hash.h>
#include <linux/rcupdate.h>

#include <trace/events/sched.h>

#include <asm/sections.h>
#include <asm/setup.h>

#include "trace_output.h"
#include "trace_stat.h"

#define FTRACE_WARN_ON(cond)			\
	({					\
		int ___r = cond;		\
		if (WARN_ON(___r))		\
			ftrace_kill();		\
		___r;				\
	})

#define FTRACE_WARN_ON_ONCE(cond)		\
	({					\
		int ___r = cond;		\
		if (WARN_ON_ONCE(___r))		\
			ftrace_kill();		\
		___r;				\
	})

/* hash bits for specific function selection */
#define FTRACE_HASH_BITS 7
#define FTRACE_FUNC_HASHSIZE (1 << FTRACE_HASH_BITS)
#define FTRACE_HASH_DEFAULT_BITS 10
#define FTRACE_HASH_MAX_BITS 12

#ifdef CONFIG_DYNAMIC_FTRACE
#define INIT_OPS_HASH(opsname)	\
	.func_hash		= &opsname.local_hash,			\
	.local_hash.regex_lock	= __MUTEX_INITIALIZER(opsname.local_hash.regex_lock),
#define ASSIGN_OPS_HASH(opsname, val) \
	.func_hash		= val, \
	.local_hash.regex_lock	= __MUTEX_INITIALIZER(opsname.local_hash.regex_lock),
#else
#define INIT_OPS_HASH(opsname)
#define ASSIGN_OPS_HASH(opsname, val)
#endif

static struct ftrace_ops ftrace_list_end __read_mostly = {
	.func		= ftrace_stub,
	.flags		= FTRACE_OPS_FL_RECURSION_SAFE | FTRACE_OPS_FL_STUB,
	INIT_OPS_HASH(ftrace_list_end)
};

/* ftrace_enabled is a method to turn ftrace on or off */
int ftrace_enabled __read_mostly;
static int last_ftrace_enabled;

/* Current function tracing op */
struct ftrace_ops *function_trace_op __read_mostly = &ftrace_list_end;
/* What to set function_trace_op to */
static struct ftrace_ops *set_function_trace_op;

static bool ftrace_pids_enabled(struct ftrace_ops *ops)
{
	struct trace_array *tr;

	if (!(ops->flags & FTRACE_OPS_FL_PID) || !ops->private)
		return false;

	tr = ops->private;

	return tr->function_pids != NULL;
}

static void ftrace_update_trampoline(struct ftrace_ops *ops);

/*
 * ftrace_disabled is set when an anomaly is discovered.
 * ftrace_disabled is much stronger than ftrace_enabled.
 */
static int ftrace_disabled __read_mostly;

static DEFINE_MUTEX(ftrace_lock);

static struct ftrace_ops *ftrace_ops_list __read_mostly = &ftrace_list_end;
ftrace_func_t ftrace_trace_function __read_mostly = ftrace_stub;
static struct ftrace_ops global_ops;

#if ARCH_SUPPORTS_FTRACE_OPS
static void ftrace_ops_list_func(unsigned long ip, unsigned long parent_ip,
				 struct ftrace_ops *op, struct pt_regs *regs);
#else
/* See comment below, where ftrace_ops_list_func is defined */
static void ftrace_ops_no_ops(unsigned long ip, unsigned long parent_ip);
#define ftrace_ops_list_func ((ftrace_func_t)ftrace_ops_no_ops)
#endif

/*
 * Traverse the ftrace_global_list, invoking all entries.  The reason that we
 * can use rcu_dereference_raw_notrace() is that elements removed from this list
 * are simply leaked, so there is no need to interact with a grace-period
 * mechanism.  The rcu_dereference_raw_notrace() calls are needed to handle
 * concurrent insertions into the ftrace_global_list.
 *
 * Silly Alpha and silly pointer-speculation compiler optimizations!
 */
#define do_for_each_ftrace_op(op, list)			\
	op = rcu_dereference_raw_notrace(list);			\
	do

/*
 * Optimized for just a single item in the list (as that is the normal case).
 */
#define while_for_each_ftrace_op(op)				\
	while (likely(op = rcu_dereference_raw_notrace((op)->next)) &&	\
	       unlikely((op) != &ftrace_list_end))

static inline void ftrace_ops_init(struct ftrace_ops *ops)
{
#ifdef CONFIG_DYNAMIC_FTRACE
	if (!(ops->flags & FTRACE_OPS_FL_INITIALIZED)) {
		mutex_init(&ops->local_hash.regex_lock);
		ops->func_hash = &ops->local_hash;
		ops->flags |= FTRACE_OPS_FL_INITIALIZED;
	}
#endif
}

/**
 * ftrace_nr_registered_ops - return number of ops registered
 *
 * Returns the number of ftrace_ops registered and tracing functions
 */
int ftrace_nr_registered_ops(void)
{
	struct ftrace_ops *ops;
	int cnt = 0;

	mutex_lock(&ftrace_lock);

	for (ops = ftrace_ops_list;
	     ops != &ftrace_list_end; ops = ops->next)
		cnt++;

	mutex_unlock(&ftrace_lock);

	return cnt;
}

static void ftrace_pid_func(unsigned long ip, unsigned long parent_ip,
			    struct ftrace_ops *op, struct pt_regs *regs)
{
	struct trace_array *tr = op->private;

	if (tr && this_cpu_read(tr->trace_buffer.data->ftrace_ignore_pid))
		return;

	op->saved_func(ip, parent_ip, op, regs);
}

/**
 * clear_ftrace_function - reset the ftrace function
 *
 * This NULLs the ftrace function and in essence stops
 * tracing.  There may be lag
 */
void clear_ftrace_function(void)
{
	ftrace_trace_function = ftrace_stub;
}

static void per_cpu_ops_disable_all(struct ftrace_ops *ops)
{
	int cpu;

	for_each_possible_cpu(cpu)
		*per_cpu_ptr(ops->disabled, cpu) = 1;
}

static int per_cpu_ops_alloc(struct ftrace_ops *ops)
{
	int __percpu *disabled;

	if (WARN_ON_ONCE(!(ops->flags & FTRACE_OPS_FL_PER_CPU)))
		return -EINVAL;

	disabled = alloc_percpu(int);
	if (!disabled)
		return -ENOMEM;

	ops->disabled = disabled;
	per_cpu_ops_disable_all(ops);
	return 0;
}

static void ftrace_sync(struct work_struct *work)
{
	/*
	 * This function is just a stub to implement a hard force
	 * of synchronize_sched(). This requires synchronizing
	 * tasks even in userspace and idle.
	 *
	 * Yes, function tracing is rude.
	 */
}

static void ftrace_sync_ipi(void *data)
{
	/* Probably not needed, but do it anyway */
	smp_rmb();
}

#ifdef CONFIG_FUNCTION_GRAPH_TRACER
static void update_function_graph_func(void);

/* Both enabled by default (can be cleared by function_graph tracer flags */
static bool fgraph_sleep_time = true;
static bool fgraph_graph_time = true;

#else
static inline void update_function_graph_func(void) { }
#endif


static ftrace_func_t ftrace_ops_get_list_func(struct ftrace_ops *ops)
{
	/*
	 * If this is a dynamic, RCU, or per CPU ops, or we force list func,
	 * then it needs to call the list anyway.
	 */
	if (ops->flags & (FTRACE_OPS_FL_DYNAMIC | FTRACE_OPS_FL_PER_CPU |
			  FTRACE_OPS_FL_RCU) || FTRACE_FORCE_LIST_FUNC)
		return ftrace_ops_list_func;

	return ftrace_ops_get_func(ops);
}

static void update_ftrace_function(void)
{
	ftrace_func_t func;

	/*
	 * Prepare the ftrace_ops that the arch callback will use.
	 * If there's only one ftrace_ops registered, the ftrace_ops_list
	 * will point to the ops we want.
	 */
	set_function_trace_op = ftrace_ops_list;

	/* If there's no ftrace_ops registered, just call the stub function */
	if (ftrace_ops_list == &ftrace_list_end) {
		func = ftrace_stub;

	/*
	 * If we are at the end of the list and this ops is
	 * recursion safe and not dynamic and the arch supports passing ops,
	 * then have the mcount trampoline call the function directly.
	 */
	} else if (ftrace_ops_list->next == &ftrace_list_end) {
		func = ftrace_ops_get_list_func(ftrace_ops_list);

	} else {
		/* Just use the default ftrace_ops */
		set_function_trace_op = &ftrace_list_end;
		func = ftrace_ops_list_func;
	}

	update_function_graph_func();

	/* If there's no change, then do nothing more here */
	if (ftrace_trace_function == func)
		return;

	/*
	 * If we are using the list function, it doesn't care
	 * about the function_trace_ops.
	 */
	if (func == ftrace_ops_list_func) {
		ftrace_trace_function = func;
		/*
		 * Don't even bother setting function_trace_ops,
		 * it would be racy to do so anyway.
		 */
		return;
	}

#ifndef CONFIG_DYNAMIC_FTRACE
	/*
	 * For static tracing, we need to be a bit more careful.
	 * The function change takes affect immediately. Thus,
	 * we need to coorditate the setting of the function_trace_ops
	 * with the setting of the ftrace_trace_function.
	 *
	 * Set the function to the list ops, which will call the
	 * function we want, albeit indirectly, but it handles the
	 * ftrace_ops and doesn't depend on function_trace_op.
	 */
	ftrace_trace_function = ftrace_ops_list_func;
	/*
	 * Make sure all CPUs see this. Yes this is slow, but static
	 * tracing is slow and nasty to have enabled.
	 */
	schedule_on_each_cpu(ftrace_sync);
	/* Now all cpus are using the list ops. */
	function_trace_op = set_function_trace_op;
	/* Make sure the function_trace_op is visible on all CPUs */
	smp_wmb();
	/* Nasty way to force a rmb on all cpus */
	smp_call_function(ftrace_sync_ipi, NULL, 1);
	/* OK, we are all set to update the ftrace_trace_function now! */
#endif /* !CONFIG_DYNAMIC_FTRACE */

	ftrace_trace_function = func;
}

int using_ftrace_ops_list_func(void)
{
	return ftrace_trace_function == ftrace_ops_list_func;
}

static void add_ftrace_ops(struct ftrace_ops **list, struct ftrace_ops *ops)
{
	ops->next = *list;
	/*
	 * We are entering ops into the list but another
	 * CPU might be walking that list. We need to make sure
	 * the ops->next pointer is valid before another CPU sees
	 * the ops pointer included into the list.
	 */
	rcu_assign_pointer(*list, ops);
}

static int remove_ftrace_ops(struct ftrace_ops **list, struct ftrace_ops *ops)
{
	struct ftrace_ops **p;

	/*
	 * If we are removing the last function, then simply point
	 * to the ftrace_stub.
	 */
	if (*list == ops && ops->next == &ftrace_list_end) {
		*list = &ftrace_list_end;
		return 0;
	}

	for (p = list; *p != &ftrace_list_end; p = &(*p)->next)
		if (*p == ops)
			break;

	if (*p != ops)
		return -1;

	*p = (*p)->next;
	return 0;
}

static void ftrace_update_trampoline(struct ftrace_ops *ops);

static int __register_ftrace_function(struct ftrace_ops *ops)
{
	if (ops->flags & FTRACE_OPS_FL_DELETED)
		return -EINVAL;

	if (WARN_ON(ops->flags & FTRACE_OPS_FL_ENABLED))
		return -EBUSY;

#ifndef CONFIG_DYNAMIC_FTRACE_WITH_REGS
	/*
	 * If the ftrace_ops specifies SAVE_REGS, then it only can be used
	 * if the arch supports it, or SAVE_REGS_IF_SUPPORTED is also set.
	 * Setting SAVE_REGS_IF_SUPPORTED makes SAVE_REGS irrelevant.
	 */
	if (ops->flags & FTRACE_OPS_FL_SAVE_REGS &&
	    !(ops->flags & FTRACE_OPS_FL_SAVE_REGS_IF_SUPPORTED))
		return -EINVAL;

	if (ops->flags & FTRACE_OPS_FL_SAVE_REGS_IF_SUPPORTED)
		ops->flags |= FTRACE_OPS_FL_SAVE_REGS;
#endif

	if (!core_kernel_data((unsigned long)ops))
		ops->flags |= FTRACE_OPS_FL_DYNAMIC;

	if (ops->flags & FTRACE_OPS_FL_PER_CPU) {
		if (per_cpu_ops_alloc(ops))
			return -ENOMEM;
	}

	add_ftrace_ops(&ftrace_ops_list, ops);

	/* Always save the function, and reset at unregistering */
	ops->saved_func = ops->func;

	if (ftrace_pids_enabled(ops))
		ops->func = ftrace_pid_func;

	ftrace_update_trampoline(ops);

	if (ftrace_enabled)
		update_ftrace_function();

	return 0;
}

static int __unregister_ftrace_function(struct ftrace_ops *ops)
{
	int ret;

	if (WARN_ON(!(ops->flags & FTRACE_OPS_FL_ENABLED)))
		return -EBUSY;

	ret = remove_ftrace_ops(&ftrace_ops_list, ops);

	if (ret < 0)
		return ret;

	if (ftrace_enabled)
		update_ftrace_function();

	ops->func = ops->saved_func;

	return 0;
}

static void ftrace_update_pid_func(void)
{
	struct ftrace_ops *op;

	/* Only do something if we are tracing something */
	if (ftrace_trace_function == ftrace_stub)
		return;

	do_for_each_ftrace_op(op, ftrace_ops_list) {
		if (op->flags & FTRACE_OPS_FL_PID) {
			op->func = ftrace_pids_enabled(op) ?
				ftrace_pid_func : op->saved_func;
			ftrace_update_trampoline(op);
		}
	} while_for_each_ftrace_op(op);

	update_ftrace_function();
}

#ifdef CONFIG_FUNCTION_PROFILER
struct ftrace_profile {
	struct hlist_node		node;
	unsigned long			ip;
	unsigned long			counter;
#ifdef CONFIG_FUNCTION_GRAPH_TRACER
	unsigned long long		time;
	unsigned long long		time_squared;
#endif
};

struct ftrace_profile_page {
	struct ftrace_profile_page	*next;
	unsigned long			index;
	struct ftrace_profile		records[];
};

struct ftrace_profile_stat {
	atomic_t			disabled;
	struct hlist_head		*hash;
	struct ftrace_profile_page	*pages;
	struct ftrace_profile_page	*start;
	struct tracer_stat		stat;
};

#define PROFILE_RECORDS_SIZE						\
	(PAGE_SIZE - offsetof(struct ftrace_profile_page, records))

#define PROFILES_PER_PAGE					\
	(PROFILE_RECORDS_SIZE / sizeof(struct ftrace_profile))

static int ftrace_profile_enabled __read_mostly;

/* ftrace_profile_lock - synchronize the enable and disable of the profiler */
static DEFINE_MUTEX(ftrace_profile_lock);

static DEFINE_PER_CPU(struct ftrace_profile_stat, ftrace_profile_stats);

#define FTRACE_PROFILE_HASH_BITS 10
#define FTRACE_PROFILE_HASH_SIZE (1 << FTRACE_PROFILE_HASH_BITS)

static void *
function_stat_next(void *v, int idx)
{
	struct ftrace_profile *rec = v;
	struct ftrace_profile_page *pg;

	pg = (struct ftrace_profile_page *)((unsigned long)rec & PAGE_MASK);

 again:
	if (idx != 0)
		rec++;

	if ((void *)rec >= (void *)&pg->records[pg->index]) {
		pg = pg->next;
		if (!pg)
			return NULL;
		rec = &pg->records[0];
		if (!rec->counter)
			goto again;
	}

	return rec;
}

static void *function_stat_start(struct tracer_stat *trace)
{
	struct ftrace_profile_stat *stat =
		container_of(trace, struct ftrace_profile_stat, stat);

	if (!stat || !stat->start)
		return NULL;

	return function_stat_next(&stat->start->records[0], 0);
}

#ifdef CONFIG_FUNCTION_GRAPH_TRACER
/* function graph compares on total time */
static int function_stat_cmp(void *p1, void *p2)
{
	struct ftrace_profile *a = p1;
	struct ftrace_profile *b = p2;

	if (a->time < b->time)
		return -1;
	if (a->time > b->time)
		return 1;
	else
		return 0;
}
#else
/* not function graph compares against hits */
static int function_stat_cmp(void *p1, void *p2)
{
	struct ftrace_profile *a = p1;
	struct ftrace_profile *b = p2;

	if (a->counter < b->counter)
		return -1;
	if (a->counter > b->counter)
		return 1;
	else
		return 0;
}
#endif

static int function_stat_headers(struct seq_file *m)
{
#ifdef CONFIG_FUNCTION_GRAPH_TRACER
	seq_puts(m, "  Function                               "
		 "Hit    Time            Avg             s^2\n"
		    "  --------                               "
		 "---    ----            ---             ---\n");
#else
	seq_puts(m, "  Function                               Hit\n"
		    "  --------                               ---\n");
#endif
	return 0;
}

static int function_stat_show(struct seq_file *m, void *v)
{
	struct ftrace_profile *rec = v;
	char str[KSYM_SYMBOL_LEN];
	int ret = 0;
#ifdef CONFIG_FUNCTION_GRAPH_TRACER
	static struct trace_seq s;
	unsigned long long avg;
	unsigned long long stddev;
#endif
	mutex_lock(&ftrace_profile_lock);

	/* we raced with function_profile_reset() */
	if (unlikely(rec->counter == 0)) {
		ret = -EBUSY;
		goto out;
	}

#ifdef CONFIG_FUNCTION_GRAPH_TRACER
	avg = rec->time;
	do_div(avg, rec->counter);
	if (tracing_thresh && (avg < tracing_thresh))
		goto out;
#endif

	kallsyms_lookup(rec->ip, NULL, NULL, NULL, str);
	seq_printf(m, "  %-30.30s  %10lu", str, rec->counter);

#ifdef CONFIG_FUNCTION_GRAPH_TRACER
	seq_puts(m, "    ");

	/* Sample standard deviation (s^2) */
	if (rec->counter <= 1)
		stddev = 0;
	else {
		/*
		 * Apply Welford's method:
		 * s^2 = 1 / (n * (n-1)) * (n * \Sum (x_i)^2 - (\Sum x_i)^2)
		 */
		stddev = rec->counter * rec->time_squared -
			 rec->time * rec->time;

		/*
		 * Divide only 1000 for ns^2 -> us^2 conversion.
		 * trace_print_graph_duration will divide 1000 again.
		 */
		do_div(stddev, rec->counter * (rec->counter - 1) * 1000);
	}

	trace_seq_init(&s);
	trace_print_graph_duration(rec->time, &s);
	trace_seq_puts(&s, "    ");
	trace_print_graph_duration(avg, &s);
	trace_seq_puts(&s, "    ");
	trace_print_graph_duration(stddev, &s);
	trace_print_seq(m, &s);
#endif
	seq_putc(m, '\n');
out:
	mutex_unlock(&ftrace_profile_lock);

	return ret;
}

static void ftrace_profile_reset(struct ftrace_profile_stat *stat)
{
	struct ftrace_profile_page *pg;

	pg = stat->pages = stat->start;

	while (pg) {
		memset(pg->records, 0, PROFILE_RECORDS_SIZE);
		pg->index = 0;
		pg = pg->next;
	}

	memset(stat->hash, 0,
	       FTRACE_PROFILE_HASH_SIZE * sizeof(struct hlist_head));
}

int ftrace_profile_pages_init(struct ftrace_profile_stat *stat)
{
	struct ftrace_profile_page *pg;
	int functions;
	int pages;
	int i;

	/* If we already allocated, do nothing */
	if (stat->pages)
		return 0;

	stat->pages = (void *)get_zeroed_page(GFP_KERNEL);
	if (!stat->pages)
		return -ENOMEM;

#ifdef CONFIG_DYNAMIC_FTRACE
	functions = ftrace_update_tot_cnt;
#else
	/*
	 * We do not know the number of functions that exist because
	 * dynamic tracing is what counts them. With past experience
	 * we have around 20K functions. That should be more than enough.
	 * It is highly unlikely we will execute every function in
	 * the kernel.
	 */
	functions = 20000;
#endif

	pg = stat->start = stat->pages;

	pages = DIV_ROUND_UP(functions, PROFILES_PER_PAGE);

	for (i = 1; i < pages; i++) {
		pg->next = (void *)get_zeroed_page(GFP_KERNEL);
		if (!pg->next)
			goto out_free;
		pg = pg->next;
	}

	return 0;

 out_free:
	pg = stat->start;
	while (pg) {
		unsigned long tmp = (unsigned long)pg;

		pg = pg->next;
		free_page(tmp);
	}

	stat->pages = NULL;
	stat->start = NULL;

	return -ENOMEM;
}

static int ftrace_profile_init_cpu(int cpu)
{
	struct ftrace_profile_stat *stat;
	int size;

	stat = &per_cpu(ftrace_profile_stats, cpu);

	if (stat->hash) {
		/* If the profile is already created, simply reset it */
		ftrace_profile_reset(stat);
		return 0;
	}

	/*
	 * We are profiling all functions, but usually only a few thousand
	 * functions are hit. We'll make a hash of 1024 items.
	 */
	size = FTRACE_PROFILE_HASH_SIZE;

	stat->hash = kzalloc(sizeof(struct hlist_head) * size, GFP_KERNEL);

	if (!stat->hash)
		return -ENOMEM;

	/* Preallocate the function profiling pages */
	if (ftrace_profile_pages_init(stat) < 0) {
		kfree(stat->hash);
		stat->hash = NULL;
		return -ENOMEM;
	}

	return 0;
}

static int ftrace_profile_init(void)
{
	int cpu;
	int ret = 0;

	for_each_possible_cpu(cpu) {
		ret = ftrace_profile_init_cpu(cpu);
		if (ret)
			break;
	}

	return ret;
}

/* interrupts must be disabled */
static struct ftrace_profile *
ftrace_find_profiled_func(struct ftrace_profile_stat *stat, unsigned long ip)
{
	struct ftrace_profile *rec;
	struct hlist_head *hhd;
	unsigned long key;

	key = hash_long(ip, FTRACE_PROFILE_HASH_BITS);
	hhd = &stat->hash[key];

	if (hlist_empty(hhd))
		return NULL;

	hlist_for_each_entry_rcu_notrace(rec, hhd, node) {
		if (rec->ip == ip)
			return rec;
	}

	return NULL;
}

static void ftrace_add_profile(struct ftrace_profile_stat *stat,
			       struct ftrace_profile *rec)
{
	unsigned long key;

	key = hash_long(rec->ip, FTRACE_PROFILE_HASH_BITS);
	hlist_add_head_rcu(&rec->node, &stat->hash[key]);
}

/*
 * The memory is already allocated, this simply finds a new record to use.
 */
static struct ftrace_profile *
ftrace_profile_alloc(struct ftrace_profile_stat *stat, unsigned long ip)
{
	struct ftrace_profile *rec = NULL;

	/* prevent recursion (from NMIs) */
	if (atomic_inc_return(&stat->disabled) != 1)
		goto out;

	/*
	 * Try to find the function again since an NMI
	 * could have added it
	 */
	rec = ftrace_find_profiled_func(stat, ip);
	if (rec)
		goto out;

	if (stat->pages->index == PROFILES_PER_PAGE) {
		if (!stat->pages->next)
			goto out;
		stat->pages = stat->pages->next;
	}

	rec = &stat->pages->records[stat->pages->index++];
	rec->ip = ip;
	ftrace_add_profile(stat, rec);

 out:
	atomic_dec(&stat->disabled);

	return rec;
}

static void
function_profile_call(unsigned long ip, unsigned long parent_ip,
		      struct ftrace_ops *ops, struct pt_regs *regs)
{
	struct ftrace_profile_stat *stat;
	struct ftrace_profile *rec;
	unsigned long flags;

	if (!ftrace_profile_enabled)
		return;

	local_irq_save(flags);

	stat = this_cpu_ptr(&ftrace_profile_stats);
	if (!stat->hash || !ftrace_profile_enabled)
		goto out;

	rec = ftrace_find_profiled_func(stat, ip);
	if (!rec) {
		rec = ftrace_profile_alloc(stat, ip);
		if (!rec)
			goto out;
	}

	rec->counter++;
 out:
	local_irq_restore(flags);
}

#ifdef CONFIG_FUNCTION_GRAPH_TRACER
static int profile_graph_entry(struct ftrace_graph_ent *trace)
{
	int index = trace->depth;

	function_profile_call(trace->func, 0, NULL, NULL);

	if (index >= 0 && index < FTRACE_RETFUNC_DEPTH)
		current->ret_stack[index].subtime = 0;

	return 1;
}

static void profile_graph_return(struct ftrace_graph_ret *trace)
{
	struct ftrace_profile_stat *stat;
	unsigned long long calltime;
	struct ftrace_profile *rec;
	unsigned long flags;

	local_irq_save(flags);
	stat = this_cpu_ptr(&ftrace_profile_stats);
	if (!stat->hash || !ftrace_profile_enabled)
		goto out;

	/* If the calltime was zero'd ignore it */
	if (!trace->calltime)
		goto out;

	calltime = trace->rettime - trace->calltime;

	if (!fgraph_graph_time) {
		int index;

		index = trace->depth;

		/* Append this call time to the parent time to subtract */
		if (index)
			current->ret_stack[index - 1].subtime += calltime;

		if (current->ret_stack[index].subtime < calltime)
			calltime -= current->ret_stack[index].subtime;
		else
			calltime = 0;
	}

	rec = ftrace_find_profiled_func(stat, trace->func);
	if (rec) {
		rec->time += calltime;
		rec->time_squared += calltime * calltime;
	}

 out:
	local_irq_restore(flags);
}

static int register_ftrace_profiler(void)
{
	return register_ftrace_graph(&profile_graph_return,
				     &profile_graph_entry);
}

static void unregister_ftrace_profiler(void)
{
	unregister_ftrace_graph();
}
#else
static struct ftrace_ops ftrace_profile_ops __read_mostly = {
	.func		= function_profile_call,
	.flags		= FTRACE_OPS_FL_RECURSION_SAFE | FTRACE_OPS_FL_INITIALIZED,
	INIT_OPS_HASH(ftrace_profile_ops)
};

static int register_ftrace_profiler(void)
{
	return register_ftrace_function(&ftrace_profile_ops);
}

static void unregister_ftrace_profiler(void)
{
	unregister_ftrace_function(&ftrace_profile_ops);
}
#endif /* CONFIG_FUNCTION_GRAPH_TRACER */

static ssize_t
ftrace_profile_write(struct file *filp, const char __user *ubuf,
		     size_t cnt, loff_t *ppos)
{
	unsigned long val;
	int ret;

	ret = kstrtoul_from_user(ubuf, cnt, 10, &val);
	if (ret)
		return ret;

	val = !!val;

	mutex_lock(&ftrace_profile_lock);
	if (ftrace_profile_enabled ^ val) {
		if (val) {
			ret = ftrace_profile_init();
			if (ret < 0) {
				cnt = ret;
				goto out;
			}

			ret = register_ftrace_profiler();
			if (ret < 0) {
				cnt = ret;
				goto out;
			}
			ftrace_profile_enabled = 1;
		} else {
			ftrace_profile_enabled = 0;
			/*
			 * unregister_ftrace_profiler calls stop_machine
			 * so this acts like an synchronize_sched.
			 */
			unregister_ftrace_profiler();
		}
	}
 out:
	mutex_unlock(&ftrace_profile_lock);

	*ppos += cnt;

	return cnt;
}

static ssize_t
ftrace_profile_read(struct file *filp, char __user *ubuf,
		     size_t cnt, loff_t *ppos)
{
	char buf[64];		/* big enough to hold a number */
	int r;

	r = sprintf(buf, "%u\n", ftrace_profile_enabled);
	return simple_read_from_buffer(ubuf, cnt, ppos, buf, r);
}

static const struct file_operations ftrace_profile_fops = {
	.open		= tracing_open_generic,
	.read		= ftrace_profile_read,
	.write		= ftrace_profile_write,
	.llseek		= default_llseek,
};

/* used to initialize the real stat files */
static struct tracer_stat function_stats __initdata = {
	.name		= "functions",
	.stat_start	= function_stat_start,
	.stat_next	= function_stat_next,
	.stat_cmp	= function_stat_cmp,
	.stat_headers	= function_stat_headers,
	.stat_show	= function_stat_show
};

static __init void ftrace_profile_tracefs(struct dentry *d_tracer)
{
	struct ftrace_profile_stat *stat;
	struct dentry *entry;
	char *name;
	int ret;
	int cpu;

	for_each_possible_cpu(cpu) {
		stat = &per_cpu(ftrace_profile_stats, cpu);

		name = kasprintf(GFP_KERNEL, "function%d", cpu);
		if (!name) {
			/*
			 * The files created are permanent, if something happens
			 * we still do not free memory.
			 */
			WARN(1,
			     "Could not allocate stat file for cpu %d\n",
			     cpu);
			return;
		}
		stat->stat = function_stats;
		stat->stat.name = name;
		ret = register_stat_tracer(&stat->stat);
		if (ret) {
			WARN(1,
			     "Could not register function stat for cpu %d\n",
			     cpu);
			kfree(name);
			return;
		}
	}

	entry = tracefs_create_file("function_profile_enabled", 0644,
				    d_tracer, NULL, &ftrace_profile_fops);
	if (!entry)
		pr_warn("Could not create tracefs 'function_profile_enabled' entry\n");
}

#else /* CONFIG_FUNCTION_PROFILER */
static __init void ftrace_profile_tracefs(struct dentry *d_tracer)
{
}
#endif /* CONFIG_FUNCTION_PROFILER */

static struct pid * const ftrace_swapper_pid = &init_struct_pid;

#ifdef CONFIG_FUNCTION_GRAPH_TRACER
static int ftrace_graph_active;
#else
# define ftrace_graph_active 0
#endif

#ifdef CONFIG_DYNAMIC_FTRACE

static struct ftrace_ops *removed_ops;

/*
 * Set when doing a global update, like enabling all recs or disabling them.
 * It is not set when just updating a single ftrace_ops.
 */
static bool update_all_ops;

#ifndef CONFIG_FTRACE_MCOUNT_RECORD
# error Dynamic ftrace depends on MCOUNT_RECORD
#endif

struct ftrace_func_entry {
	struct hlist_node hlist;
	unsigned long ip;
};

struct ftrace_func_probe {
	struct ftrace_probe_ops	*probe_ops;
	struct ftrace_ops	ops;
	struct trace_array	*tr;
	struct list_head	list;
	void			*data;
	int			ref;
};

/*
 * We make these constant because no one should touch them,
 * but they are used as the default "empty hash", to avoid allocating
 * it all the time. These are in a read only section such that if
 * anyone does try to modify it, it will cause an exception.
 */
static const struct hlist_head empty_buckets[1];
static const struct ftrace_hash empty_hash = {
	.buckets = (struct hlist_head *)empty_buckets,
};
#define EMPTY_HASH	((struct ftrace_hash *)&empty_hash)

static struct ftrace_ops global_ops = {
	.func				= ftrace_stub,
	.local_hash.notrace_hash	= EMPTY_HASH,
	.local_hash.filter_hash		= EMPTY_HASH,
	INIT_OPS_HASH(global_ops)
	.flags				= FTRACE_OPS_FL_RECURSION_SAFE |
					  FTRACE_OPS_FL_INITIALIZED |
					  FTRACE_OPS_FL_PID,
};

/*
 * This is used by __kernel_text_address() to return true if the
 * address is on a dynamically allocated trampoline that would
 * not return true for either core_kernel_text() or
 * is_module_text_address().
 */
bool is_ftrace_trampoline(unsigned long addr)
{
	struct ftrace_ops *op;
	bool ret = false;

	/*
	 * Some of the ops may be dynamically allocated,
	 * they are freed after a synchronize_sched().
	 */
	preempt_disable_notrace();

	do_for_each_ftrace_op(op, ftrace_ops_list) {
		/*
		 * This is to check for dynamically allocated trampolines.
		 * Trampolines that are in kernel text will have
		 * core_kernel_text() return true.
		 */
		if (op->trampoline && op->trampoline_size)
			if (addr >= op->trampoline &&
			    addr < op->trampoline + op->trampoline_size) {
				ret = true;
				goto out;
			}
	} while_for_each_ftrace_op(op);

 out:
	preempt_enable_notrace();

	return ret;
}

struct ftrace_page {
	struct ftrace_page	*next;
	struct dyn_ftrace	*records;
	int			index;
	int			size;
};

#define ENTRY_SIZE sizeof(struct dyn_ftrace)
#define ENTRIES_PER_PAGE (PAGE_SIZE / ENTRY_SIZE)

/* estimate from running different kernels */
#define NR_TO_INIT		10000

static struct ftrace_page	*ftrace_pages_start;
static struct ftrace_page	*ftrace_pages;

static __always_inline unsigned long
ftrace_hash_key(struct ftrace_hash *hash, unsigned long ip)
{
	if (hash->size_bits > 0)
		return hash_long(ip, hash->size_bits);

	return 0;
}

/* Only use this function if ftrace_hash_empty() has already been tested */
static __always_inline struct ftrace_func_entry *
__ftrace_lookup_ip(struct ftrace_hash *hash, unsigned long ip)
{
	unsigned long key;
	struct ftrace_func_entry *entry;
	struct hlist_head *hhd;

	key = ftrace_hash_key(hash, ip);
	hhd = &hash->buckets[key];

	hlist_for_each_entry_rcu_notrace(entry, hhd, hlist) {
		if (entry->ip == ip)
			return entry;
	}
	return NULL;
}

/**
 * ftrace_lookup_ip - Test to see if an ip exists in an ftrace_hash
 * @hash: The hash to look at
 * @ip: The instruction pointer to test
 *
 * Search a given @hash to see if a given instruction pointer (@ip)
 * exists in it.
 *
 * Returns the entry that holds the @ip if found. NULL otherwise.
 */
struct ftrace_func_entry *
ftrace_lookup_ip(struct ftrace_hash *hash, unsigned long ip)
{
	if (ftrace_hash_empty(hash))
		return NULL;

	return __ftrace_lookup_ip(hash, ip);
}

static void __add_hash_entry(struct ftrace_hash *hash,
			     struct ftrace_func_entry *entry)
{
	struct hlist_head *hhd;
	unsigned long key;

	key = ftrace_hash_key(hash, entry->ip);
	hhd = &hash->buckets[key];
	hlist_add_head(&entry->hlist, hhd);
	hash->count++;
}

static int add_hash_entry(struct ftrace_hash *hash, unsigned long ip)
{
	struct ftrace_func_entry *entry;

	entry = kmalloc(sizeof(*entry), GFP_KERNEL);
	if (!entry)
		return -ENOMEM;

	entry->ip = ip;
	__add_hash_entry(hash, entry);

	return 0;
}

static void
free_hash_entry(struct ftrace_hash *hash,
		  struct ftrace_func_entry *entry)
{
	hlist_del(&entry->hlist);
	kfree(entry);
	hash->count--;
}

static void
remove_hash_entry(struct ftrace_hash *hash,
		  struct ftrace_func_entry *entry)
{
	hlist_del_rcu(&entry->hlist);
	hash->count--;
}

static void ftrace_hash_clear(struct ftrace_hash *hash)
{
	struct hlist_head *hhd;
	struct hlist_node *tn;
	struct ftrace_func_entry *entry;
	int size = 1 << hash->size_bits;
	int i;

	if (!hash->count)
		return;

	for (i = 0; i < size; i++) {
		hhd = &hash->buckets[i];
		hlist_for_each_entry_safe(entry, tn, hhd, hlist)
			free_hash_entry(hash, entry);
	}
	FTRACE_WARN_ON(hash->count);
}

static void free_ftrace_hash(struct ftrace_hash *hash)
{
	if (!hash || hash == EMPTY_HASH)
		return;
	ftrace_hash_clear(hash);
	kfree(hash->buckets);
	kfree(hash);
}

static void __free_ftrace_hash_rcu(struct rcu_head *rcu)
{
	struct ftrace_hash *hash;

	hash = container_of(rcu, struct ftrace_hash, rcu);
	free_ftrace_hash(hash);
}

static void free_ftrace_hash_rcu(struct ftrace_hash *hash)
{
	if (!hash || hash == EMPTY_HASH)
		return;
	call_rcu_sched(&hash->rcu, __free_ftrace_hash_rcu);
}

void ftrace_free_filter(struct ftrace_ops *ops)
{
	ftrace_ops_init(ops);
	free_ftrace_hash(ops->func_hash->filter_hash);
	free_ftrace_hash(ops->func_hash->notrace_hash);
}

static struct ftrace_hash *alloc_ftrace_hash(int size_bits)
{
	struct ftrace_hash *hash;
	int size;

	hash = kzalloc(sizeof(*hash), GFP_KERNEL);
	if (!hash)
		return NULL;

	size = 1 << size_bits;
	hash->buckets = kcalloc(size, sizeof(*hash->buckets), GFP_KERNEL);

	if (!hash->buckets) {
		kfree(hash);
		return NULL;
	}

	hash->size_bits = size_bits;

	return hash;
}

static struct ftrace_hash *
alloc_and_copy_ftrace_hash(int size_bits, struct ftrace_hash *hash)
{
	struct ftrace_func_entry *entry;
	struct ftrace_hash *new_hash;
	int size;
	int ret;
	int i;

	new_hash = alloc_ftrace_hash(size_bits);
	if (!new_hash)
		return NULL;

	/* Empty hash? */
	if (ftrace_hash_empty(hash))
		return new_hash;

	size = 1 << hash->size_bits;
	for (i = 0; i < size; i++) {
		hlist_for_each_entry(entry, &hash->buckets[i], hlist) {
			ret = add_hash_entry(new_hash, entry->ip);
			if (ret < 0)
				goto free_hash;
		}
	}

	FTRACE_WARN_ON(new_hash->count != hash->count);

	return new_hash;

 free_hash:
	free_ftrace_hash(new_hash);
	return NULL;
}

static void
ftrace_hash_rec_disable_modify(struct ftrace_ops *ops, int filter_hash);
static void
ftrace_hash_rec_enable_modify(struct ftrace_ops *ops, int filter_hash);

static int ftrace_hash_ipmodify_update(struct ftrace_ops *ops,
				       struct ftrace_hash *new_hash);

static struct ftrace_hash *
__ftrace_hash_move(struct ftrace_hash *src)
{
	struct ftrace_func_entry *entry;
	struct hlist_node *tn;
	struct hlist_head *hhd;
	struct ftrace_hash *new_hash;
	int size = src->count;
	int bits = 0;
	int i;

	/*
	 * If the new source is empty, just return the empty_hash.
	 */
	if (!src->count)
		return EMPTY_HASH;

	/*
	 * Make the hash size about 1/2 the # found
	 */
	for (size /= 2; size; size >>= 1)
		bits++;

	/* Don't allocate too much */
	if (bits > FTRACE_HASH_MAX_BITS)
		bits = FTRACE_HASH_MAX_BITS;

	new_hash = alloc_ftrace_hash(bits);
	if (!new_hash)
		return NULL;

	size = 1 << src->size_bits;
	for (i = 0; i < size; i++) {
		hhd = &src->buckets[i];
		hlist_for_each_entry_safe(entry, tn, hhd, hlist) {
			remove_hash_entry(src, entry);
			__add_hash_entry(new_hash, entry);
		}
	}

	return new_hash;
}

static int
ftrace_hash_move(struct ftrace_ops *ops, int enable,
		 struct ftrace_hash **dst, struct ftrace_hash *src)
{
	struct ftrace_hash *new_hash;
	int ret;

	/* Reject setting notrace hash on IPMODIFY ftrace_ops */
	if (ops->flags & FTRACE_OPS_FL_IPMODIFY && !enable)
		return -EINVAL;

	new_hash = __ftrace_hash_move(src);
	if (!new_hash)
		return -ENOMEM;

	/* Make sure this can be applied if it is IPMODIFY ftrace_ops */
	if (enable) {
		/* IPMODIFY should be updated only when filter_hash updating */
		ret = ftrace_hash_ipmodify_update(ops, new_hash);
		if (ret < 0) {
			free_ftrace_hash(new_hash);
			return ret;
		}
	}

	/*
	 * Remove the current set, update the hash and add
	 * them back.
	 */
	ftrace_hash_rec_disable_modify(ops, enable);

	rcu_assign_pointer(*dst, new_hash);

	ftrace_hash_rec_enable_modify(ops, enable);

	return 0;
}

static bool hash_contains_ip(unsigned long ip,
			     struct ftrace_ops_hash *hash)
{
	/*
	 * The function record is a match if it exists in the filter
	 * hash and not in the notrace hash. Note, an emty hash is
	 * considered a match for the filter hash, but an empty
	 * notrace hash is considered not in the notrace hash.
	 */
	return (ftrace_hash_empty(hash->filter_hash) ||
		__ftrace_lookup_ip(hash->filter_hash, ip)) &&
		(ftrace_hash_empty(hash->notrace_hash) ||
		 !__ftrace_lookup_ip(hash->notrace_hash, ip));
}

/*
 * Test the hashes for this ops to see if we want to call
 * the ops->func or not.
 *
 * It's a match if the ip is in the ops->filter_hash or
 * the filter_hash does not exist or is empty,
 *  AND
 * the ip is not in the ops->notrace_hash.
 *
 * This needs to be called with preemption disabled as
 * the hashes are freed with call_rcu_sched().
 */
static int
ftrace_ops_test(struct ftrace_ops *ops, unsigned long ip, void *regs)
{
	struct ftrace_ops_hash hash;
	int ret;

#ifdef CONFIG_DYNAMIC_FTRACE_WITH_REGS
	/*
	 * There's a small race when adding ops that the ftrace handler
	 * that wants regs, may be called without them. We can not
	 * allow that handler to be called if regs is NULL.
	 */
	if (regs == NULL && (ops->flags & FTRACE_OPS_FL_SAVE_REGS))
		return 0;
#endif

	hash.filter_hash = rcu_dereference_raw_notrace(ops->func_hash->filter_hash);
	hash.notrace_hash = rcu_dereference_raw_notrace(ops->func_hash->notrace_hash);

	if (hash_contains_ip(ip, &hash))
		ret = 1;
	else
		ret = 0;

	return ret;
}

/*
 * This is a double for. Do not use 'break' to break out of the loop,
 * you must use a goto.
 */
#define do_for_each_ftrace_rec(pg, rec)					\
	for (pg = ftrace_pages_start; pg; pg = pg->next) {		\
		int _____i;						\
		for (_____i = 0; _____i < pg->index; _____i++) {	\
			rec = &pg->records[_____i];

#define while_for_each_ftrace_rec()		\
		}				\
	}


static int ftrace_cmp_recs(const void *a, const void *b)
{
	const struct dyn_ftrace *key = a;
	const struct dyn_ftrace *rec = b;

	if (key->flags < rec->ip)
		return -1;
	if (key->ip >= rec->ip + MCOUNT_INSN_SIZE)
		return 1;
	return 0;
}

/**
 * ftrace_location_range - return the first address of a traced location
 *	if it touches the given ip range
 * @start: start of range to search.
 * @end: end of range to search (inclusive). @end points to the last byte
 *	to check.
 *
 * Returns rec->ip if the related ftrace location is a least partly within
 * the given address range. That is, the first address of the instruction
 * that is either a NOP or call to the function tracer. It checks the ftrace
 * internal tables to determine if the address belongs or not.
 */
unsigned long ftrace_location_range(unsigned long start, unsigned long end)
{
	struct ftrace_page *pg;
	struct dyn_ftrace *rec;
	struct dyn_ftrace key;

	key.ip = start;
	key.flags = end;	/* overload flags, as it is unsigned long */

	for (pg = ftrace_pages_start; pg; pg = pg->next) {
		if (end < pg->records[0].ip ||
		    start >= (pg->records[pg->index - 1].ip + MCOUNT_INSN_SIZE))
			continue;
		rec = bsearch(&key, pg->records, pg->index,
			      sizeof(struct dyn_ftrace),
			      ftrace_cmp_recs);
		if (rec)
			return rec->ip;
	}

	return 0;
}

/**
 * ftrace_location - return true if the ip giving is a traced location
 * @ip: the instruction pointer to check
 *
 * Returns rec->ip if @ip given is a pointer to a ftrace location.
 * That is, the instruction that is either a NOP or call to
 * the function tracer. It checks the ftrace internal tables to
 * determine if the address belongs or not.
 */
unsigned long ftrace_location(unsigned long ip)
{
	return ftrace_location_range(ip, ip);
}

/**
 * ftrace_text_reserved - return true if range contains an ftrace location
 * @start: start of range to search
 * @end: end of range to search (inclusive). @end points to the last byte to check.
 *
 * Returns 1 if @start and @end contains a ftrace location.
 * That is, the instruction that is either a NOP or call to
 * the function tracer. It checks the ftrace internal tables to
 * determine if the address belongs or not.
 */
int ftrace_text_reserved(const void *start, const void *end)
{
	unsigned long ret;

	ret = ftrace_location_range((unsigned long)start,
				    (unsigned long)end);

	return (int)!!ret;
}

/* Test if ops registered to this rec needs regs */
static bool test_rec_ops_needs_regs(struct dyn_ftrace *rec)
{
	struct ftrace_ops *ops;
	bool keep_regs = false;

	for (ops = ftrace_ops_list;
	     ops != &ftrace_list_end; ops = ops->next) {
		/* pass rec in as regs to have non-NULL val */
		if (ftrace_ops_test(ops, rec->ip, rec)) {
			if (ops->flags & FTRACE_OPS_FL_SAVE_REGS) {
				keep_regs = true;
				break;
			}
		}
	}

	return  keep_regs;
}

static bool __ftrace_hash_rec_update(struct ftrace_ops *ops,
				     int filter_hash,
				     bool inc)
{
	struct ftrace_hash *hash;
	struct ftrace_hash *other_hash;
	struct ftrace_page *pg;
	struct dyn_ftrace *rec;
	bool update = false;
	int count = 0;
	int all = 0;

	/* Only update if the ops has been registered */
	if (!(ops->flags & FTRACE_OPS_FL_ENABLED))
		return false;

	/*
	 * In the filter_hash case:
	 *   If the count is zero, we update all records.
	 *   Otherwise we just update the items in the hash.
	 *
	 * In the notrace_hash case:
	 *   We enable the update in the hash.
	 *   As disabling notrace means enabling the tracing,
	 *   and enabling notrace means disabling, the inc variable
	 *   gets inversed.
	 */
	if (filter_hash) {
		hash = ops->func_hash->filter_hash;
		other_hash = ops->func_hash->notrace_hash;
		if (ftrace_hash_empty(hash))
			all = 1;
	} else {
		inc = !inc;
		hash = ops->func_hash->notrace_hash;
		other_hash = ops->func_hash->filter_hash;
		/*
		 * If the notrace hash has no items,
		 * then there's nothing to do.
		 */
		if (ftrace_hash_empty(hash))
			return false;
	}

	do_for_each_ftrace_rec(pg, rec) {
		int in_other_hash = 0;
		int in_hash = 0;
		int match = 0;

		if (rec->flags & FTRACE_FL_DISABLED)
			continue;

		if (all) {
			/*
			 * Only the filter_hash affects all records.
			 * Update if the record is not in the notrace hash.
			 */
			if (!other_hash || !ftrace_lookup_ip(other_hash, rec->ip))
				match = 1;
		} else {
			in_hash = !!ftrace_lookup_ip(hash, rec->ip);
			in_other_hash = !!ftrace_lookup_ip(other_hash, rec->ip);

			/*
			 * If filter_hash is set, we want to match all functions
			 * that are in the hash but not in the other hash.
			 *
			 * If filter_hash is not set, then we are decrementing.
			 * That means we match anything that is in the hash
			 * and also in the other_hash. That is, we need to turn
			 * off functions in the other hash because they are disabled
			 * by this hash.
			 */
			if (filter_hash && in_hash && !in_other_hash)
				match = 1;
			else if (!filter_hash && in_hash &&
				 (in_other_hash || ftrace_hash_empty(other_hash)))
				match = 1;
		}
		if (!match)
			continue;

		if (inc) {
			rec->flags++;
			if (FTRACE_WARN_ON(ftrace_rec_count(rec) == FTRACE_REF_MAX))
				return false;

			/*
			 * If there's only a single callback registered to a
			 * function, and the ops has a trampoline registered
			 * for it, then we can call it directly.
			 */
			if (ftrace_rec_count(rec) == 1 && ops->trampoline)
				rec->flags |= FTRACE_FL_TRAMP;
			else
				/*
				 * If we are adding another function callback
				 * to this function, and the previous had a
				 * custom trampoline in use, then we need to go
				 * back to the default trampoline.
				 */
				rec->flags &= ~FTRACE_FL_TRAMP;

			/*
			 * If any ops wants regs saved for this function
			 * then all ops will get saved regs.
			 */
			if (ops->flags & FTRACE_OPS_FL_SAVE_REGS)
				rec->flags |= FTRACE_FL_REGS;
		} else {
			if (FTRACE_WARN_ON(ftrace_rec_count(rec) == 0))
				return false;
			rec->flags--;

			/*
			 * If the rec had REGS enabled and the ops that is
			 * being removed had REGS set, then see if there is
			 * still any ops for this record that wants regs.
			 * If not, we can stop recording them.
			 */
			if (ftrace_rec_count(rec) > 0 &&
			    rec->flags & FTRACE_FL_REGS &&
			    ops->flags & FTRACE_OPS_FL_SAVE_REGS) {
				if (!test_rec_ops_needs_regs(rec))
					rec->flags &= ~FTRACE_FL_REGS;
			}

			/*
			 * If the rec had TRAMP enabled, then it needs to
			 * be cleared. As TRAMP can only be enabled iff
			 * there is only a single ops attached to it.
			 * In otherwords, always disable it on decrementing.
			 * In the future, we may set it if rec count is
			 * decremented to one, and the ops that is left
			 * has a trampoline.
			 */
			rec->flags &= ~FTRACE_FL_TRAMP;

			/*
			 * flags will be cleared in ftrace_check_record()
			 * if rec count is zero.
			 */
		}
		count++;

		/* Must match FTRACE_UPDATE_CALLS in ftrace_modify_all_code() */
		update |= ftrace_test_record(rec, 1) != FTRACE_UPDATE_IGNORE;

		/* Shortcut, if we handled all records, we are done. */
		if (!all && count == hash->count)
			return update;
	} while_for_each_ftrace_rec();

	return update;
}

static bool ftrace_hash_rec_disable(struct ftrace_ops *ops,
				    int filter_hash)
{
	return __ftrace_hash_rec_update(ops, filter_hash, 0);
}

static bool ftrace_hash_rec_enable(struct ftrace_ops *ops,
				   int filter_hash)
{
	return __ftrace_hash_rec_update(ops, filter_hash, 1);
}

static void ftrace_hash_rec_update_modify(struct ftrace_ops *ops,
					  int filter_hash, int inc)
{
	struct ftrace_ops *op;

	__ftrace_hash_rec_update(ops, filter_hash, inc);

	if (ops->func_hash != &global_ops.local_hash)
		return;

	/*
	 * If the ops shares the global_ops hash, then we need to update
	 * all ops that are enabled and use this hash.
	 */
	do_for_each_ftrace_op(op, ftrace_ops_list) {
		/* Already done */
		if (op == ops)
			continue;
		if (op->func_hash == &global_ops.local_hash)
			__ftrace_hash_rec_update(op, filter_hash, inc);
	} while_for_each_ftrace_op(op);
}

static void ftrace_hash_rec_disable_modify(struct ftrace_ops *ops,
					   int filter_hash)
{
	ftrace_hash_rec_update_modify(ops, filter_hash, 0);
}

static void ftrace_hash_rec_enable_modify(struct ftrace_ops *ops,
					  int filter_hash)
{
	ftrace_hash_rec_update_modify(ops, filter_hash, 1);
}

/*
 * Try to update IPMODIFY flag on each ftrace_rec. Return 0 if it is OK
 * or no-needed to update, -EBUSY if it detects a conflict of the flag
 * on a ftrace_rec, and -EINVAL if the new_hash tries to trace all recs.
 * Note that old_hash and new_hash has below meanings
 *  - If the hash is NULL, it hits all recs (if IPMODIFY is set, this is rejected)
 *  - If the hash is EMPTY_HASH, it hits nothing
 *  - Anything else hits the recs which match the hash entries.
 */
static int __ftrace_hash_update_ipmodify(struct ftrace_ops *ops,
					 struct ftrace_hash *old_hash,
					 struct ftrace_hash *new_hash)
{
	struct ftrace_page *pg;
	struct dyn_ftrace *rec, *end = NULL;
	int in_old, in_new;

	/* Only update if the ops has been registered */
	if (!(ops->flags & FTRACE_OPS_FL_ENABLED))
		return 0;

	if (!(ops->flags & FTRACE_OPS_FL_IPMODIFY))
		return 0;

	/*
	 * Since the IPMODIFY is a very address sensitive action, we do not
	 * allow ftrace_ops to set all functions to new hash.
	 */
	if (!new_hash || !old_hash)
		return -EINVAL;

	/* Update rec->flags */
	do_for_each_ftrace_rec(pg, rec) {

		if (rec->flags & FTRACE_FL_DISABLED)
			continue;

		/* We need to update only differences of filter_hash */
		in_old = !!ftrace_lookup_ip(old_hash, rec->ip);
		in_new = !!ftrace_lookup_ip(new_hash, rec->ip);
		if (in_old == in_new)
			continue;

		if (in_new) {
			/* New entries must ensure no others are using it */
			if (rec->flags & FTRACE_FL_IPMODIFY)
				goto rollback;
			rec->flags |= FTRACE_FL_IPMODIFY;
		} else /* Removed entry */
			rec->flags &= ~FTRACE_FL_IPMODIFY;
	} while_for_each_ftrace_rec();

	return 0;

rollback:
	end = rec;

	/* Roll back what we did above */
	do_for_each_ftrace_rec(pg, rec) {

		if (rec->flags & FTRACE_FL_DISABLED)
			continue;

		if (rec == end)
			goto err_out;

		in_old = !!ftrace_lookup_ip(old_hash, rec->ip);
		in_new = !!ftrace_lookup_ip(new_hash, rec->ip);
		if (in_old == in_new)
			continue;

		if (in_new)
			rec->flags &= ~FTRACE_FL_IPMODIFY;
		else
			rec->flags |= FTRACE_FL_IPMODIFY;
	} while_for_each_ftrace_rec();

err_out:
	return -EBUSY;
}

static int ftrace_hash_ipmodify_enable(struct ftrace_ops *ops)
{
	struct ftrace_hash *hash = ops->func_hash->filter_hash;

	if (ftrace_hash_empty(hash))
		hash = NULL;

	return __ftrace_hash_update_ipmodify(ops, EMPTY_HASH, hash);
}

/* Disabling always succeeds */
static void ftrace_hash_ipmodify_disable(struct ftrace_ops *ops)
{
	struct ftrace_hash *hash = ops->func_hash->filter_hash;

	if (ftrace_hash_empty(hash))
		hash = NULL;

	__ftrace_hash_update_ipmodify(ops, hash, EMPTY_HASH);
}

static int ftrace_hash_ipmodify_update(struct ftrace_ops *ops,
				       struct ftrace_hash *new_hash)
{
	struct ftrace_hash *old_hash = ops->func_hash->filter_hash;

	if (ftrace_hash_empty(old_hash))
		old_hash = NULL;

	if (ftrace_hash_empty(new_hash))
		new_hash = NULL;

	return __ftrace_hash_update_ipmodify(ops, old_hash, new_hash);
}

static void print_ip_ins(const char *fmt, const unsigned char *p)
{
	int i;

	printk(KERN_CONT "%s", fmt);

	for (i = 0; i < MCOUNT_INSN_SIZE; i++)
		printk(KERN_CONT "%s%02x", i ? ":" : "", p[i]);
}

static struct ftrace_ops *
ftrace_find_tramp_ops_any(struct dyn_ftrace *rec);
static struct ftrace_ops *
ftrace_find_tramp_ops_next(struct dyn_ftrace *rec, struct ftrace_ops *ops);

enum ftrace_bug_type ftrace_bug_type;
const void *ftrace_expected;

static void print_bug_type(void)
{
	switch (ftrace_bug_type) {
	case FTRACE_BUG_UNKNOWN:
		break;
	case FTRACE_BUG_INIT:
		pr_info("Initializing ftrace call sites\n");
		break;
	case FTRACE_BUG_NOP:
		pr_info("Setting ftrace call site to NOP\n");
		break;
	case FTRACE_BUG_CALL:
		pr_info("Setting ftrace call site to call ftrace function\n");
		break;
	case FTRACE_BUG_UPDATE:
		pr_info("Updating ftrace call site to call a different ftrace function\n");
		break;
	}
}

/**
 * ftrace_bug - report and shutdown function tracer
 * @failed: The failed type (EFAULT, EINVAL, EPERM)
 * @rec: The record that failed
 *
 * The arch code that enables or disables the function tracing
 * can call ftrace_bug() when it has detected a problem in
 * modifying the code. @failed should be one of either:
 * EFAULT - if the problem happens on reading the @ip address
 * EINVAL - if what is read at @ip is not what was expected
 * EPERM - if the problem happens on writting to the @ip address
 */
void ftrace_bug(int failed, struct dyn_ftrace *rec)
{
	unsigned long ip = rec ? rec->ip : 0;

	switch (failed) {
	case -EFAULT:
		FTRACE_WARN_ON_ONCE(1);
		pr_info("ftrace faulted on modifying ");
		print_ip_sym(ip);
		break;
	case -EINVAL:
		FTRACE_WARN_ON_ONCE(1);
		pr_info("ftrace failed to modify ");
		print_ip_sym(ip);
		print_ip_ins(" actual:   ", (unsigned char *)ip);
		pr_cont("\n");
		if (ftrace_expected) {
			print_ip_ins(" expected: ", ftrace_expected);
			pr_cont("\n");
		}
		break;
	case -EPERM:
		FTRACE_WARN_ON_ONCE(1);
		pr_info("ftrace faulted on writing ");
		print_ip_sym(ip);
		break;
	default:
		FTRACE_WARN_ON_ONCE(1);
		pr_info("ftrace faulted on unknown error ");
		print_ip_sym(ip);
	}
	print_bug_type();
	if (rec) {
		struct ftrace_ops *ops = NULL;

		pr_info("ftrace record flags: %lx\n", rec->flags);
		pr_cont(" (%ld)%s", ftrace_rec_count(rec),
			rec->flags & FTRACE_FL_REGS ? " R" : "  ");
		if (rec->flags & FTRACE_FL_TRAMP_EN) {
			ops = ftrace_find_tramp_ops_any(rec);
			if (ops) {
				do {
					pr_cont("\ttramp: %pS (%pS)",
						(void *)ops->trampoline,
						(void *)ops->func);
					ops = ftrace_find_tramp_ops_next(rec, ops);
				} while (ops);
			} else
				pr_cont("\ttramp: ERROR!");

		}
		ip = ftrace_get_addr_curr(rec);
		pr_cont("\n expected tramp: %lx\n", ip);
	}
}

static int ftrace_check_record(struct dyn_ftrace *rec, int enable, int update)
{
	unsigned long flag = 0UL;

	ftrace_bug_type = FTRACE_BUG_UNKNOWN;

	if (rec->flags & FTRACE_FL_DISABLED)
		return FTRACE_UPDATE_IGNORE;

	/*
	 * If we are updating calls:
	 *
	 *   If the record has a ref count, then we need to enable it
	 *   because someone is using it.
	 *
	 *   Otherwise we make sure its disabled.
	 *
	 * If we are disabling calls, then disable all records that
	 * are enabled.
	 */
	if (enable && ftrace_rec_count(rec))
		flag = FTRACE_FL_ENABLED;

	/*
	 * If enabling and the REGS flag does not match the REGS_EN, or
	 * the TRAMP flag doesn't match the TRAMP_EN, then do not ignore
	 * this record. Set flags to fail the compare against ENABLED.
	 */
	if (flag) {
		if (!(rec->flags & FTRACE_FL_REGS) != 
		    !(rec->flags & FTRACE_FL_REGS_EN))
			flag |= FTRACE_FL_REGS;

		if (!(rec->flags & FTRACE_FL_TRAMP) != 
		    !(rec->flags & FTRACE_FL_TRAMP_EN))
			flag |= FTRACE_FL_TRAMP;
	}

	/* If the state of this record hasn't changed, then do nothing */
	if ((rec->flags & FTRACE_FL_ENABLED) == flag)
		return FTRACE_UPDATE_IGNORE;

	if (flag) {
		/* Save off if rec is being enabled (for return value) */
		flag ^= rec->flags & FTRACE_FL_ENABLED;

		if (update) {
			rec->flags |= FTRACE_FL_ENABLED;
			if (flag & FTRACE_FL_REGS) {
				if (rec->flags & FTRACE_FL_REGS)
					rec->flags |= FTRACE_FL_REGS_EN;
				else
					rec->flags &= ~FTRACE_FL_REGS_EN;
			}
			if (flag & FTRACE_FL_TRAMP) {
				if (rec->flags & FTRACE_FL_TRAMP)
					rec->flags |= FTRACE_FL_TRAMP_EN;
				else
					rec->flags &= ~FTRACE_FL_TRAMP_EN;
			}
		}

		/*
		 * If this record is being updated from a nop, then
		 *   return UPDATE_MAKE_CALL.
		 * Otherwise,
		 *   return UPDATE_MODIFY_CALL to tell the caller to convert
		 *   from the save regs, to a non-save regs function or
		 *   vice versa, or from a trampoline call.
		 */
		if (flag & FTRACE_FL_ENABLED) {
			ftrace_bug_type = FTRACE_BUG_CALL;
			return FTRACE_UPDATE_MAKE_CALL;
		}

		ftrace_bug_type = FTRACE_BUG_UPDATE;
		return FTRACE_UPDATE_MODIFY_CALL;
	}

	if (update) {
		/* If there's no more users, clear all flags */
		if (!ftrace_rec_count(rec))
			rec->flags = 0;
		else
			/*
			 * Just disable the record, but keep the ops TRAMP
			 * and REGS states. The _EN flags must be disabled though.
			 */
			rec->flags &= ~(FTRACE_FL_ENABLED | FTRACE_FL_TRAMP_EN |
					FTRACE_FL_REGS_EN);
	}

	ftrace_bug_type = FTRACE_BUG_NOP;
	return FTRACE_UPDATE_MAKE_NOP;
}

/**
 * ftrace_update_record, set a record that now is tracing or not
 * @rec: the record to update
 * @enable: set to 1 if the record is tracing, zero to force disable
 *
 * The records that represent all functions that can be traced need
 * to be updated when tracing has been enabled.
 */
int ftrace_update_record(struct dyn_ftrace *rec, int enable)
{
	return ftrace_check_record(rec, enable, 1);
}

/**
 * ftrace_test_record, check if the record has been enabled or not
 * @rec: the record to test
 * @enable: set to 1 to check if enabled, 0 if it is disabled
 *
 * The arch code may need to test if a record is already set to
 * tracing to determine how to modify the function code that it
 * represents.
 */
int ftrace_test_record(struct dyn_ftrace *rec, int enable)
{
	return ftrace_check_record(rec, enable, 0);
}

static struct ftrace_ops *
ftrace_find_tramp_ops_any(struct dyn_ftrace *rec)
{
	struct ftrace_ops *op;
	unsigned long ip = rec->ip;

	do_for_each_ftrace_op(op, ftrace_ops_list) {

		if (!op->trampoline)
			continue;

		if (hash_contains_ip(ip, op->func_hash))
			return op;
	} while_for_each_ftrace_op(op);

	return NULL;
}

static struct ftrace_ops *
ftrace_find_tramp_ops_next(struct dyn_ftrace *rec,
			   struct ftrace_ops *op)
{
	unsigned long ip = rec->ip;

	while_for_each_ftrace_op(op) {

		if (!op->trampoline)
			continue;

		if (hash_contains_ip(ip, op->func_hash))
			return op;
	} 

	return NULL;
}

static struct ftrace_ops *
ftrace_find_tramp_ops_curr(struct dyn_ftrace *rec)
{
	struct ftrace_ops *op;
	unsigned long ip = rec->ip;

	/*
	 * Need to check removed ops first.
	 * If they are being removed, and this rec has a tramp,
	 * and this rec is in the ops list, then it would be the
	 * one with the tramp.
	 */
	if (removed_ops) {
		if (hash_contains_ip(ip, &removed_ops->old_hash))
			return removed_ops;
	}

	/*
	 * Need to find the current trampoline for a rec.
	 * Now, a trampoline is only attached to a rec if there
	 * was a single 'ops' attached to it. But this can be called
	 * when we are adding another op to the rec or removing the
	 * current one. Thus, if the op is being added, we can
	 * ignore it because it hasn't attached itself to the rec
	 * yet.
	 *
	 * If an ops is being modified (hooking to different functions)
	 * then we don't care about the new functions that are being
	 * added, just the old ones (that are probably being removed).
	 *
	 * If we are adding an ops to a function that already is using
	 * a trampoline, it needs to be removed (trampolines are only
	 * for single ops connected), then an ops that is not being
	 * modified also needs to be checked.
	 */
	do_for_each_ftrace_op(op, ftrace_ops_list) {

		if (!op->trampoline)
			continue;

		/*
		 * If the ops is being added, it hasn't gotten to
		 * the point to be removed from this tree yet.
		 */
		if (op->flags & FTRACE_OPS_FL_ADDING)
			continue;


		/*
		 * If the ops is being modified and is in the old
		 * hash, then it is probably being removed from this
		 * function.
		 */
		if ((op->flags & FTRACE_OPS_FL_MODIFYING) &&
		    hash_contains_ip(ip, &op->old_hash))
			return op;
		/*
		 * If the ops is not being added or modified, and it's
		 * in its normal filter hash, then this must be the one
		 * we want!
		 */
		if (!(op->flags & FTRACE_OPS_FL_MODIFYING) &&
		    hash_contains_ip(ip, op->func_hash))
			return op;

	} while_for_each_ftrace_op(op);

	return NULL;
}

static struct ftrace_ops *
ftrace_find_tramp_ops_new(struct dyn_ftrace *rec)
{
	struct ftrace_ops *op;
	unsigned long ip = rec->ip;

	do_for_each_ftrace_op(op, ftrace_ops_list) {
		/* pass rec in as regs to have non-NULL val */
		if (hash_contains_ip(ip, op->func_hash))
			return op;
	} while_for_each_ftrace_op(op);

	return NULL;
}

/**
 * ftrace_get_addr_new - Get the call address to set to
 * @rec:  The ftrace record descriptor
 *
 * If the record has the FTRACE_FL_REGS set, that means that it
 * wants to convert to a callback that saves all regs. If FTRACE_FL_REGS
 * is not not set, then it wants to convert to the normal callback.
 *
 * Returns the address of the trampoline to set to
 */
unsigned long ftrace_get_addr_new(struct dyn_ftrace *rec)
{
	struct ftrace_ops *ops;

	/* Trampolines take precedence over regs */
	if (rec->flags & FTRACE_FL_TRAMP) {
		ops = ftrace_find_tramp_ops_new(rec);
		if (FTRACE_WARN_ON(!ops || !ops->trampoline)) {
			pr_warn("Bad trampoline accounting at: %p (%pS) (%lx)\n",
				(void *)rec->ip, (void *)rec->ip, rec->flags);
			/* Ftrace is shutting down, return anything */
			return (unsigned long)FTRACE_ADDR;
		}
		return ops->trampoline;
	}

	if (rec->flags & FTRACE_FL_REGS)
		return (unsigned long)FTRACE_REGS_ADDR;
	else
		return (unsigned long)FTRACE_ADDR;
}

/**
 * ftrace_get_addr_curr - Get the call address that is already there
 * @rec:  The ftrace record descriptor
 *
 * The FTRACE_FL_REGS_EN is set when the record already points to
 * a function that saves all the regs. Basically the '_EN' version
 * represents the current state of the function.
 *
 * Returns the address of the trampoline that is currently being called
 */
unsigned long ftrace_get_addr_curr(struct dyn_ftrace *rec)
{
	struct ftrace_ops *ops;

	/* Trampolines take precedence over regs */
	if (rec->flags & FTRACE_FL_TRAMP_EN) {
		ops = ftrace_find_tramp_ops_curr(rec);
		if (FTRACE_WARN_ON(!ops)) {
			pr_warn("Bad trampoline accounting at: %p (%pS)\n",
				(void *)rec->ip, (void *)rec->ip);
			/* Ftrace is shutting down, return anything */
			return (unsigned long)FTRACE_ADDR;
		}
		return ops->trampoline;
	}

	if (rec->flags & FTRACE_FL_REGS_EN)
		return (unsigned long)FTRACE_REGS_ADDR;
	else
		return (unsigned long)FTRACE_ADDR;
}

static int
__ftrace_replace_code(struct dyn_ftrace *rec, int enable)
{
	unsigned long ftrace_old_addr;
	unsigned long ftrace_addr;
	int ret;

	ftrace_addr = ftrace_get_addr_new(rec);

	/* This needs to be done before we call ftrace_update_record */
	ftrace_old_addr = ftrace_get_addr_curr(rec);

	ret = ftrace_update_record(rec, enable);

	ftrace_bug_type = FTRACE_BUG_UNKNOWN;

	switch (ret) {
	case FTRACE_UPDATE_IGNORE:
		return 0;

	case FTRACE_UPDATE_MAKE_CALL:
		ftrace_bug_type = FTRACE_BUG_CALL;
		return ftrace_make_call(rec, ftrace_addr);

	case FTRACE_UPDATE_MAKE_NOP:
		ftrace_bug_type = FTRACE_BUG_NOP;
		return ftrace_make_nop(NULL, rec, ftrace_old_addr);

	case FTRACE_UPDATE_MODIFY_CALL:
		ftrace_bug_type = FTRACE_BUG_UPDATE;
		return ftrace_modify_call(rec, ftrace_old_addr, ftrace_addr);
	}

	return -1; /* unknow ftrace bug */
}

void __weak ftrace_replace_code(int enable)
{
	struct dyn_ftrace *rec;
	struct ftrace_page *pg;
	int failed;

	if (unlikely(ftrace_disabled))
		return;

	do_for_each_ftrace_rec(pg, rec) {

		if (rec->flags & FTRACE_FL_DISABLED)
			continue;

		failed = __ftrace_replace_code(rec, enable);
		if (failed) {
			ftrace_bug(failed, rec);
			/* Stop processing */
			return;
		}
	} while_for_each_ftrace_rec();
}

struct ftrace_rec_iter {
	struct ftrace_page	*pg;
	int			index;
};

/**
 * ftrace_rec_iter_start, start up iterating over traced functions
 *
 * Returns an iterator handle that is used to iterate over all
 * the records that represent address locations where functions
 * are traced.
 *
 * May return NULL if no records are available.
 */
struct ftrace_rec_iter *ftrace_rec_iter_start(void)
{
	/*
	 * We only use a single iterator.
	 * Protected by the ftrace_lock mutex.
	 */
	static struct ftrace_rec_iter ftrace_rec_iter;
	struct ftrace_rec_iter *iter = &ftrace_rec_iter;

	iter->pg = ftrace_pages_start;
	iter->index = 0;

	/* Could have empty pages */
	while (iter->pg && !iter->pg->index)
		iter->pg = iter->pg->next;

	if (!iter->pg)
		return NULL;

	return iter;
}

/**
 * ftrace_rec_iter_next, get the next record to process.
 * @iter: The handle to the iterator.
 *
 * Returns the next iterator after the given iterator @iter.
 */
struct ftrace_rec_iter *ftrace_rec_iter_next(struct ftrace_rec_iter *iter)
{
	iter->index++;

	if (iter->index >= iter->pg->index) {
		iter->pg = iter->pg->next;
		iter->index = 0;

		/* Could have empty pages */
		while (iter->pg && !iter->pg->index)
			iter->pg = iter->pg->next;
	}

	if (!iter->pg)
		return NULL;

	return iter;
}

/**
 * ftrace_rec_iter_record, get the record at the iterator location
 * @iter: The current iterator location
 *
 * Returns the record that the current @iter is at.
 */
struct dyn_ftrace *ftrace_rec_iter_record(struct ftrace_rec_iter *iter)
{
	return &iter->pg->records[iter->index];
}

static int
ftrace_code_disable(struct module *mod, struct dyn_ftrace *rec)
{
	int ret;

	if (unlikely(ftrace_disabled))
		return 0;

	ret = ftrace_make_nop(mod, rec, MCOUNT_ADDR);
	if (ret) {
		ftrace_bug_type = FTRACE_BUG_INIT;
		ftrace_bug(ret, rec);
		return 0;
	}
	return 1;
}

/*
 * archs can override this function if they must do something
 * before the modifying code is performed.
 */
int __weak ftrace_arch_code_modify_prepare(void)
{
	return 0;
}

/*
 * archs can override this function if they must do something
 * after the modifying code is performed.
 */
int __weak ftrace_arch_code_modify_post_process(void)
{
	return 0;
}

void ftrace_modify_all_code(int command)
{
	int update = command & FTRACE_UPDATE_TRACE_FUNC;
	int err = 0;

	/*
	 * If the ftrace_caller calls a ftrace_ops func directly,
	 * we need to make sure that it only traces functions it
	 * expects to trace. When doing the switch of functions,
	 * we need to update to the ftrace_ops_list_func first
	 * before the transition between old and new calls are set,
	 * as the ftrace_ops_list_func will check the ops hashes
	 * to make sure the ops are having the right functions
	 * traced.
	 */
	if (update) {
		err = ftrace_update_ftrace_func(ftrace_ops_list_func);
		if (FTRACE_WARN_ON(err))
			return;
	}

	if (command & FTRACE_UPDATE_CALLS)
		ftrace_replace_code(1);
	else if (command & FTRACE_DISABLE_CALLS)
		ftrace_replace_code(0);

	if (update && ftrace_trace_function != ftrace_ops_list_func) {
		function_trace_op = set_function_trace_op;
		smp_wmb();
		/* If irqs are disabled, we are in stop machine */
		if (!irqs_disabled())
			smp_call_function(ftrace_sync_ipi, NULL, 1);
		err = ftrace_update_ftrace_func(ftrace_trace_function);
		if (FTRACE_WARN_ON(err))
			return;
	}

	if (command & FTRACE_START_FUNC_RET)
		err = ftrace_enable_ftrace_graph_caller();
	else if (command & FTRACE_STOP_FUNC_RET)
		err = ftrace_disable_ftrace_graph_caller();
	FTRACE_WARN_ON(err);
}

static int __ftrace_modify_code(void *data)
{
	int *command = data;

	ftrace_modify_all_code(*command);

	return 0;
}

/**
 * ftrace_run_stop_machine, go back to the stop machine method
 * @command: The command to tell ftrace what to do
 *
 * If an arch needs to fall back to the stop machine method, the
 * it can call this function.
 */
void ftrace_run_stop_machine(int command)
{
	stop_machine(__ftrace_modify_code, &command, NULL);
}

/**
 * arch_ftrace_update_code, modify the code to trace or not trace
 * @command: The command that needs to be done
 *
 * Archs can override this function if it does not need to
 * run stop_machine() to modify code.
 */
void __weak arch_ftrace_update_code(int command)
{
	ftrace_run_stop_machine(command);
}

static void ftrace_run_update_code(int command)
{
	int ret;

	ret = ftrace_arch_code_modify_prepare();
	FTRACE_WARN_ON(ret);
	if (ret)
		return;

	/*
	 * By default we use stop_machine() to modify the code.
	 * But archs can do what ever they want as long as it
	 * is safe. The stop_machine() is the safest, but also
	 * produces the most overhead.
	 */
	arch_ftrace_update_code(command);

	ret = ftrace_arch_code_modify_post_process();
	FTRACE_WARN_ON(ret);
}

static void ftrace_run_modify_code(struct ftrace_ops *ops, int command,
				   struct ftrace_ops_hash *old_hash)
{
	ops->flags |= FTRACE_OPS_FL_MODIFYING;
	ops->old_hash.filter_hash = old_hash->filter_hash;
	ops->old_hash.notrace_hash = old_hash->notrace_hash;
	ftrace_run_update_code(command);
	ops->old_hash.filter_hash = NULL;
	ops->old_hash.notrace_hash = NULL;
	ops->flags &= ~FTRACE_OPS_FL_MODIFYING;
}

static ftrace_func_t saved_ftrace_func;
static int ftrace_start_up;

void __weak arch_ftrace_trampoline_free(struct ftrace_ops *ops)
{
}

static void per_cpu_ops_free(struct ftrace_ops *ops)
{
	free_percpu(ops->disabled);
}

static void ftrace_startup_enable(int command)
{
	if (saved_ftrace_func != ftrace_trace_function) {
		saved_ftrace_func = ftrace_trace_function;
		command |= FTRACE_UPDATE_TRACE_FUNC;
	}

	if (!command || !ftrace_enabled)
		return;

	ftrace_run_update_code(command);
}

static void ftrace_startup_all(int command)
{
	update_all_ops = true;
	ftrace_startup_enable(command);
	update_all_ops = false;
}

static int ftrace_startup(struct ftrace_ops *ops, int command)
{
	int ret;

	if (unlikely(ftrace_disabled))
		return -ENODEV;

	ret = __register_ftrace_function(ops);
	if (ret)
		return ret;

	ftrace_start_up++;

	/*
	 * Note that ftrace probes uses this to start up
	 * and modify functions it will probe. But we still
	 * set the ADDING flag for modification, as probes
	 * do not have trampolines. If they add them in the
	 * future, then the probes will need to distinguish
	 * between adding and updating probes.
	 */
	ops->flags |= FTRACE_OPS_FL_ENABLED | FTRACE_OPS_FL_ADDING;

	ret = ftrace_hash_ipmodify_enable(ops);
	if (ret < 0) {
		/* Rollback registration process */
		__unregister_ftrace_function(ops);
		ftrace_start_up--;
		ops->flags &= ~FTRACE_OPS_FL_ENABLED;
		return ret;
	}

	if (ftrace_hash_rec_enable(ops, 1))
		command |= FTRACE_UPDATE_CALLS;

	ftrace_startup_enable(command);

	ops->flags &= ~FTRACE_OPS_FL_ADDING;

	return 0;
}

static int ftrace_shutdown(struct ftrace_ops *ops, int command)
{
	int ret;

	if (unlikely(ftrace_disabled))
		return -ENODEV;

	ret = __unregister_ftrace_function(ops);
	if (ret)
		return ret;

	ftrace_start_up--;
	/*
	 * Just warn in case of unbalance, no need to kill ftrace, it's not
	 * critical but the ftrace_call callers may be never nopped again after
	 * further ftrace uses.
	 */
	WARN_ON_ONCE(ftrace_start_up < 0);

	/* Disabling ipmodify never fails */
	ftrace_hash_ipmodify_disable(ops);

	if (ftrace_hash_rec_disable(ops, 1))
		command |= FTRACE_UPDATE_CALLS;

	ops->flags &= ~FTRACE_OPS_FL_ENABLED;

	if (saved_ftrace_func != ftrace_trace_function) {
		saved_ftrace_func = ftrace_trace_function;
		command |= FTRACE_UPDATE_TRACE_FUNC;
	}

	if (!command || !ftrace_enabled) {
		/*
		 * If these are per_cpu ops, they still need their
		 * per_cpu field freed. Since, function tracing is
		 * not currently active, we can just free them
		 * without synchronizing all CPUs.
		 */
		if (ops->flags & FTRACE_OPS_FL_PER_CPU)
			per_cpu_ops_free(ops);
		return 0;
	}

	/*
	 * If the ops uses a trampoline, then it needs to be
	 * tested first on update.
	 */
	ops->flags |= FTRACE_OPS_FL_REMOVING;
	removed_ops = ops;

	/* The trampoline logic checks the old hashes */
	ops->old_hash.filter_hash = ops->func_hash->filter_hash;
	ops->old_hash.notrace_hash = ops->func_hash->notrace_hash;

	ftrace_run_update_code(command);

	/*
	 * If there's no more ops registered with ftrace, run a
	 * sanity check to make sure all rec flags are cleared.
	 */
	if (ftrace_ops_list == &ftrace_list_end) {
		struct ftrace_page *pg;
		struct dyn_ftrace *rec;

		do_for_each_ftrace_rec(pg, rec) {
			if (FTRACE_WARN_ON_ONCE(rec->flags & ~FTRACE_FL_DISABLED))
				pr_warn("  %pS flags:%lx\n",
					(void *)rec->ip, rec->flags);
		} while_for_each_ftrace_rec();
	}

	ops->old_hash.filter_hash = NULL;
	ops->old_hash.notrace_hash = NULL;

	removed_ops = NULL;
	ops->flags &= ~FTRACE_OPS_FL_REMOVING;

	/*
	 * Dynamic ops may be freed, we must make sure that all
	 * callers are done before leaving this function.
	 * The same goes for freeing the per_cpu data of the per_cpu
	 * ops.
	 */
	if (ops->flags & (FTRACE_OPS_FL_DYNAMIC | FTRACE_OPS_FL_PER_CPU)) {
		/*
		 * We need to do a hard force of sched synchronization.
		 * This is because we use preempt_disable() to do RCU, but
		 * the function tracers can be called where RCU is not watching
		 * (like before user_exit()). We can not rely on the RCU
		 * infrastructure to do the synchronization, thus we must do it
		 * ourselves.
		 */
		schedule_on_each_cpu(ftrace_sync);

		/*
		 * When the kernel is preeptive, tasks can be preempted
		 * while on a ftrace trampoline. Just scheduling a task on
		 * a CPU is not good enough to flush them. Calling
		 * synchornize_rcu_tasks() will wait for those tasks to
		 * execute and either schedule voluntarily or enter user space.
		 */
		if (IS_ENABLED(CONFIG_PREEMPT))
			synchronize_rcu_tasks();

		arch_ftrace_trampoline_free(ops);

		if (ops->flags & FTRACE_OPS_FL_PER_CPU)
			per_cpu_ops_free(ops);
	}

	return 0;
}

static void ftrace_startup_sysctl(void)
{
	int command;

	if (unlikely(ftrace_disabled))
		return;

	/* Force update next time */
	saved_ftrace_func = NULL;
	/* ftrace_start_up is true if we want ftrace running */
	if (ftrace_start_up) {
		command = FTRACE_UPDATE_CALLS;
		if (ftrace_graph_active)
			command |= FTRACE_START_FUNC_RET;
		ftrace_startup_enable(command);
	}
}

static void ftrace_shutdown_sysctl(void)
{
	int command;

	if (unlikely(ftrace_disabled))
		return;

	/* ftrace_start_up is true if ftrace is running */
	if (ftrace_start_up) {
		command = FTRACE_DISABLE_CALLS;
		if (ftrace_graph_active)
			command |= FTRACE_STOP_FUNC_RET;
		ftrace_run_update_code(command);
	}
}

static u64		ftrace_update_time;
unsigned long		ftrace_update_tot_cnt;

static inline int ops_traces_mod(struct ftrace_ops *ops)
{
	/*
	 * Filter_hash being empty will default to trace module.
	 * But notrace hash requires a test of individual module functions.
	 */
	return ftrace_hash_empty(ops->func_hash->filter_hash) &&
		ftrace_hash_empty(ops->func_hash->notrace_hash);
}

/*
 * Check if the current ops references the record.
 *
 * If the ops traces all functions, then it was already accounted for.
 * If the ops does not trace the current record function, skip it.
 * If the ops ignores the function via notrace filter, skip it.
 */
static inline bool
ops_references_rec(struct ftrace_ops *ops, struct dyn_ftrace *rec)
{
	/* If ops isn't enabled, ignore it */
	if (!(ops->flags & FTRACE_OPS_FL_ENABLED))
		return 0;

	/* If ops traces all then it includes this function */
	if (ops_traces_mod(ops))
		return 1;

	/* The function must be in the filter */
	if (!ftrace_hash_empty(ops->func_hash->filter_hash) &&
	    !__ftrace_lookup_ip(ops->func_hash->filter_hash, rec->ip))
		return 0;

	/* If in notrace hash, we ignore it too */
	if (ftrace_lookup_ip(ops->func_hash->notrace_hash, rec->ip))
		return 0;

	return 1;
}

static int ftrace_update_code(struct module *mod, struct ftrace_page *new_pgs)
{
	struct ftrace_page *pg;
	struct dyn_ftrace *p;
	u64 start, stop;
	unsigned long update_cnt = 0;
	unsigned long rec_flags = 0;
	int i;

	start = ftrace_now(raw_smp_processor_id());

	/*
	 * When a module is loaded, this function is called to convert
	 * the calls to mcount in its text to nops, and also to create
	 * an entry in the ftrace data. Now, if ftrace is activated
	 * after this call, but before the module sets its text to
	 * read-only, the modification of enabling ftrace can fail if
	 * the read-only is done while ftrace is converting the calls.
	 * To prevent this, the module's records are set as disabled
	 * and will be enabled after the call to set the module's text
	 * to read-only.
	 */
	if (mod)
		rec_flags |= FTRACE_FL_DISABLED;

	for (pg = new_pgs; pg; pg = pg->next) {

		for (i = 0; i < pg->index; i++) {

			/* If something went wrong, bail without enabling anything */
			if (unlikely(ftrace_disabled))
				return -1;

			p = &pg->records[i];
			p->flags = rec_flags;

			/*
			 * Do the initial record conversion from mcount jump
			 * to the NOP instructions.
			 */
			if (!ftrace_code_disable(mod, p))
				break;

			update_cnt++;
		}
	}

	stop = ftrace_now(raw_smp_processor_id());
	ftrace_update_time = stop - start;
	ftrace_update_tot_cnt += update_cnt;

	return 0;
}

static int ftrace_allocate_records(struct ftrace_page *pg, int count)
{
	int order;
	int cnt;

	if (WARN_ON(!count))
		return -EINVAL;

	order = get_count_order(DIV_ROUND_UP(count, ENTRIES_PER_PAGE));

	/*
	 * We want to fill as much as possible. No more than a page
	 * may be empty.
	 */
	while ((PAGE_SIZE << order) / ENTRY_SIZE >= count + ENTRIES_PER_PAGE)
		order--;

 again:
	pg->records = (void *)__get_free_pages(GFP_KERNEL | __GFP_ZERO, order);

	if (!pg->records) {
		/* if we can't allocate this size, try something smaller */
		if (!order)
			return -ENOMEM;
		order >>= 1;
		goto again;
	}

	cnt = (PAGE_SIZE << order) / ENTRY_SIZE;
	pg->size = cnt;

	if (cnt > count)
		cnt = count;

	return cnt;
}

static struct ftrace_page *
ftrace_allocate_pages(unsigned long num_to_init)
{
	struct ftrace_page *start_pg;
	struct ftrace_page *pg;
	int order;
	int cnt;

	if (!num_to_init)
		return 0;

	start_pg = pg = kzalloc(sizeof(*pg), GFP_KERNEL);
	if (!pg)
		return NULL;

	/*
	 * Try to allocate as much as possible in one continues
	 * location that fills in all of the space. We want to
	 * waste as little space as possible.
	 */
	for (;;) {
		cnt = ftrace_allocate_records(pg, num_to_init);
		if (cnt < 0)
			goto free_pages;

		num_to_init -= cnt;
		if (!num_to_init)
			break;

		pg->next = kzalloc(sizeof(*pg), GFP_KERNEL);
		if (!pg->next)
			goto free_pages;

		pg = pg->next;
	}

	return start_pg;

 free_pages:
	pg = start_pg;
	while (pg) {
		order = get_count_order(pg->size / ENTRIES_PER_PAGE);
		free_pages((unsigned long)pg->records, order);
		start_pg = pg->next;
		kfree(pg);
		pg = start_pg;
	}
	pr_info("ftrace: FAILED to allocate memory for functions\n");
	return NULL;
}

#define FTRACE_BUFF_MAX (KSYM_SYMBOL_LEN+4) /* room for wildcards */

struct ftrace_iterator {
	loff_t				pos;
	loff_t				func_pos;
	struct ftrace_page		*pg;
	struct dyn_ftrace		*func;
	struct ftrace_func_probe	*probe;
	struct ftrace_func_entry	*probe_entry;
	struct trace_parser		parser;
	struct ftrace_hash		*hash;
	struct ftrace_ops		*ops;
	int				pidx;
	int				idx;
	unsigned			flags;
};

static void *
t_probe_next(struct seq_file *m, loff_t *pos)
{
	struct ftrace_iterator *iter = m->private;
	struct trace_array *tr = iter->ops->private;
	struct list_head *func_probes;
	struct ftrace_hash *hash;
	struct list_head *next;
	struct hlist_node *hnd = NULL;
	struct hlist_head *hhd;
	int size;

	(*pos)++;
	iter->pos = *pos;

	if (!tr)
		return NULL;

	func_probes = &tr->func_probes;
	if (list_empty(func_probes))
		return NULL;

	if (!iter->probe) {
		next = func_probes->next;
		iter->probe = list_entry(next, struct ftrace_func_probe, list);
	}

	if (iter->probe_entry)
		hnd = &iter->probe_entry->hlist;

	hash = iter->probe->ops.func_hash->filter_hash;
	size = 1 << hash->size_bits;

 retry:
	if (iter->pidx >= size) {
		if (iter->probe->list.next == func_probes)
			return NULL;
		next = iter->probe->list.next;
		iter->probe = list_entry(next, struct ftrace_func_probe, list);
		hash = iter->probe->ops.func_hash->filter_hash;
		size = 1 << hash->size_bits;
		iter->pidx = 0;
	}

	hhd = &hash->buckets[iter->pidx];

	if (hlist_empty(hhd)) {
		iter->pidx++;
		hnd = NULL;
		goto retry;
	}

	if (!hnd)
		hnd = hhd->first;
	else {
		hnd = hnd->next;
		if (!hnd) {
			iter->pidx++;
			goto retry;
		}
	}

	if (WARN_ON_ONCE(!hnd))
		return NULL;

	iter->probe_entry = hlist_entry(hnd, struct ftrace_func_entry, hlist);

	return iter;
}

static void *t_probe_start(struct seq_file *m, loff_t *pos)
{
	struct ftrace_iterator *iter = m->private;
	void *p = NULL;
	loff_t l;

	if (!(iter->flags & FTRACE_ITER_DO_PROBES))
		return NULL;

	if (iter->func_pos > *pos)
		return NULL;

	iter->probe = NULL;
	iter->probe_entry = NULL;
	iter->pidx = 0;
	for (l = 0; l <= (*pos - iter->func_pos); ) {
		p = t_probe_next(m, &l);
		if (!p)
			break;
	}
	if (!p)
		return NULL;

	/* Only set this if we have an item */
	iter->flags |= FTRACE_ITER_PROBE;

	return iter;
}

static int
t_probe_show(struct seq_file *m, struct ftrace_iterator *iter)
{
	struct ftrace_func_entry *probe_entry;
	struct ftrace_probe_ops *probe_ops;
	struct ftrace_func_probe *probe;

	probe = iter->probe;
	probe_entry = iter->probe_entry;

	if (WARN_ON_ONCE(!probe || !probe_entry))
		return -EIO;

	probe_ops = probe->probe_ops;

	if (probe_ops->print)
		return probe_ops->print(m, probe_entry->ip, probe_ops, probe->data);

	seq_printf(m, "%ps:%ps\n", (void *)probe_entry->ip,
		   (void *)probe_ops->func);

	return 0;
}

static void *
t_func_next(struct seq_file *m, loff_t *pos)
{
	struct ftrace_iterator *iter = m->private;
	struct dyn_ftrace *rec = NULL;

	(*pos)++;

 retry:
	if (iter->idx >= iter->pg->index) {
		if (iter->pg->next) {
			iter->pg = iter->pg->next;
			iter->idx = 0;
			goto retry;
		}
	} else {
		rec = &iter->pg->records[iter->idx++];
		if (((iter->flags & (FTRACE_ITER_FILTER | FTRACE_ITER_NOTRACE)) &&
		     !ftrace_lookup_ip(iter->hash, rec->ip)) ||

		    ((iter->flags & FTRACE_ITER_ENABLED) &&
		     !(rec->flags & FTRACE_FL_ENABLED))) {

			rec = NULL;
			goto retry;
		}
	}

	if (!rec)
		return NULL;

	iter->pos = iter->func_pos = *pos;
	iter->func = rec;

	return iter;
}

static void *
t_next(struct seq_file *m, void *v, loff_t *pos)
{
	struct ftrace_iterator *iter = m->private;
	loff_t l = *pos; /* t_hash_start() must use original pos */
	void *ret;

	if (unlikely(ftrace_disabled))
		return NULL;

	if (iter->flags & FTRACE_ITER_PROBE)
		return t_probe_next(m, pos);

	if (iter->flags & FTRACE_ITER_PRINTALL) {
		/* next must increment pos, and t_probe_start does not */
		(*pos)++;
		return t_probe_start(m, &l);
	}

	ret = t_func_next(m, pos);

	if (!ret)
		return t_probe_start(m, &l);

	return ret;
}

static void reset_iter_read(struct ftrace_iterator *iter)
{
	iter->pos = 0;
	iter->func_pos = 0;
	iter->flags &= ~(FTRACE_ITER_PRINTALL | FTRACE_ITER_PROBE);
}

static void *t_start(struct seq_file *m, loff_t *pos)
{
	struct ftrace_iterator *iter = m->private;
	void *p = NULL;
	loff_t l;

	mutex_lock(&ftrace_lock);

	if (unlikely(ftrace_disabled))
		return NULL;

	/*
	 * If an lseek was done, then reset and start from beginning.
	 */
	if (*pos < iter->pos)
		reset_iter_read(iter);

	/*
	 * For set_ftrace_filter reading, if we have the filter
	 * off, we can short cut and just print out that all
	 * functions are enabled.
	 */
	if ((iter->flags & (FTRACE_ITER_FILTER | FTRACE_ITER_NOTRACE)) &&
	    ftrace_hash_empty(iter->hash)) {
		iter->func_pos = 1; /* Account for the message */
		if (*pos > 0)
			return t_probe_start(m, pos);
		iter->flags |= FTRACE_ITER_PRINTALL;
		/* reset in case of seek/pread */
		iter->flags &= ~FTRACE_ITER_PROBE;
		return iter;
	}

	if (iter->flags & FTRACE_ITER_PROBE)
		return t_probe_start(m, pos);

	/*
	 * Unfortunately, we need to restart at ftrace_pages_start
	 * every time we let go of the ftrace_mutex. This is because
	 * those pointers can change without the lock.
	 */
	iter->pg = ftrace_pages_start;
	iter->idx = 0;
	for (l = 0; l <= *pos; ) {
		p = t_func_next(m, &l);
		if (!p)
			break;
	}

	if (!p)
		return t_probe_start(m, pos);

	return iter;
}

static void t_stop(struct seq_file *m, void *p)
{
	mutex_unlock(&ftrace_lock);
}

void * __weak
arch_ftrace_trampoline_func(struct ftrace_ops *ops, struct dyn_ftrace *rec)
{
	return NULL;
}

static void add_trampoline_func(struct seq_file *m, struct ftrace_ops *ops,
				struct dyn_ftrace *rec)
{
	void *ptr;

	ptr = arch_ftrace_trampoline_func(ops, rec);
	if (ptr)
		seq_printf(m, " ->%pS", ptr);
}

static int t_show(struct seq_file *m, void *v)
{
	struct ftrace_iterator *iter = m->private;
	struct dyn_ftrace *rec;

	if (iter->flags & FTRACE_ITER_PROBE)
		return t_probe_show(m, iter);

	if (iter->flags & FTRACE_ITER_PRINTALL) {
		if (iter->flags & FTRACE_ITER_NOTRACE)
			seq_puts(m, "#### no functions disabled ####\n");
		else
			seq_puts(m, "#### all functions enabled ####\n");
		return 0;
	}

	rec = iter->func;

	if (!rec)
		return 0;

	seq_printf(m, "%ps", (void *)rec->ip);
	if (iter->flags & FTRACE_ITER_ENABLED) {
		struct ftrace_ops *ops;

		seq_printf(m, " (%ld)%s%s",
			   ftrace_rec_count(rec),
			   rec->flags & FTRACE_FL_REGS ? " R" : "  ",
			   rec->flags & FTRACE_FL_IPMODIFY ? " I" : "  ");
		if (rec->flags & FTRACE_FL_TRAMP_EN) {
			ops = ftrace_find_tramp_ops_any(rec);
			if (ops) {
				do {
					seq_printf(m, "\ttramp: %pS (%pS)",
						   (void *)ops->trampoline,
						   (void *)ops->func);
					add_trampoline_func(m, ops, rec);
					ops = ftrace_find_tramp_ops_next(rec, ops);
				} while (ops);
			} else
				seq_puts(m, "\ttramp: ERROR!");
		} else {
			add_trampoline_func(m, NULL, rec);
		}
	}	

	seq_putc(m, '\n');

	return 0;
}

static const struct seq_operations show_ftrace_seq_ops = {
	.start = t_start,
	.next = t_next,
	.stop = t_stop,
	.show = t_show,
};

static int
ftrace_avail_open(struct inode *inode, struct file *file)
{
	struct ftrace_iterator *iter;

	if (unlikely(ftrace_disabled))
		return -ENODEV;

	iter = __seq_open_private(file, &show_ftrace_seq_ops, sizeof(*iter));
	if (!iter)
		return -ENOMEM;

	iter->pg = ftrace_pages_start;
	iter->ops = &global_ops;

	return 0;
}

static int
ftrace_enabled_open(struct inode *inode, struct file *file)
{
	struct ftrace_iterator *iter;

	iter = __seq_open_private(file, &show_ftrace_seq_ops, sizeof(*iter));
	if (!iter)
		return -ENOMEM;

	iter->pg = ftrace_pages_start;
	iter->flags = FTRACE_ITER_ENABLED;
	iter->ops = &global_ops;

	return 0;
}

/**
 * ftrace_regex_open - initialize function tracer filter files
 * @ops: The ftrace_ops that hold the hash filters
 * @flag: The type of filter to process
 * @inode: The inode, usually passed in to your open routine
 * @file: The file, usually passed in to your open routine
 *
 * ftrace_regex_open() initializes the filter files for the
 * @ops. Depending on @flag it may process the filter hash or
 * the notrace hash of @ops. With this called from the open
 * routine, you can use ftrace_filter_write() for the write
 * routine if @flag has FTRACE_ITER_FILTER set, or
 * ftrace_notrace_write() if @flag has FTRACE_ITER_NOTRACE set.
 * tracing_lseek() should be used as the lseek routine, and
 * release must call ftrace_regex_release().
 */
int
ftrace_regex_open(struct ftrace_ops *ops, int flag,
		  struct inode *inode, struct file *file)
{
	struct ftrace_iterator *iter;
	struct ftrace_hash *hash;
	int ret = 0;

	ftrace_ops_init(ops);

	if (unlikely(ftrace_disabled))
		return -ENODEV;

	iter = kzalloc(sizeof(*iter), GFP_KERNEL);
	if (!iter)
		return -ENOMEM;

	if (trace_parser_get_init(&iter->parser, FTRACE_BUFF_MAX)) {
		kfree(iter);
		return -ENOMEM;
	}

	iter->ops = ops;
	iter->flags = flag;

	mutex_lock(&ops->func_hash->regex_lock);

	if (flag & FTRACE_ITER_NOTRACE)
		hash = ops->func_hash->notrace_hash;
	else
		hash = ops->func_hash->filter_hash;

	if (file->f_mode & FMODE_WRITE) {
		const int size_bits = FTRACE_HASH_DEFAULT_BITS;

		if (file->f_flags & O_TRUNC)
			iter->hash = alloc_ftrace_hash(size_bits);
		else
			iter->hash = alloc_and_copy_ftrace_hash(size_bits, hash);

		if (!iter->hash) {
			trace_parser_put(&iter->parser);
			kfree(iter);
			ret = -ENOMEM;
			goto out_unlock;
		}
	} else
		iter->hash = hash;

	if (file->f_mode & FMODE_READ) {
		iter->pg = ftrace_pages_start;

		ret = seq_open(file, &show_ftrace_seq_ops);
		if (!ret) {
			struct seq_file *m = file->private_data;
			m->private = iter;
		} else {
			/* Failed */
			free_ftrace_hash(iter->hash);
			trace_parser_put(&iter->parser);
			kfree(iter);
		}
	} else
		file->private_data = iter;

 out_unlock:
	mutex_unlock(&ops->func_hash->regex_lock);

	return ret;
}

static int
ftrace_filter_open(struct inode *inode, struct file *file)
{
	struct ftrace_ops *ops = inode->i_private;

	return ftrace_regex_open(ops,
			FTRACE_ITER_FILTER | FTRACE_ITER_DO_PROBES,
			inode, file);
}

static int
ftrace_notrace_open(struct inode *inode, struct file *file)
{
	struct ftrace_ops *ops = inode->i_private;

	return ftrace_regex_open(ops, FTRACE_ITER_NOTRACE,
				 inode, file);
}

/* Type for quick search ftrace basic regexes (globs) from filter_parse_regex */
struct ftrace_glob {
	char *search;
	unsigned len;
	int type;
};

/*
 * If symbols in an architecture don't correspond exactly to the user-visible
 * name of what they represent, it is possible to define this function to
 * perform the necessary adjustments.
*/
char * __weak arch_ftrace_match_adjust(char *str, const char *search)
{
	return str;
}

static int ftrace_match(char *str, struct ftrace_glob *g)
{
	int matched = 0;
	int slen;

	str = arch_ftrace_match_adjust(str, g->search);

	switch (g->type) {
	case MATCH_FULL:
		if (strcmp(str, g->search) == 0)
			matched = 1;
		break;
	case MATCH_FRONT_ONLY:
		if (strncmp(str, g->search, g->len) == 0)
			matched = 1;
		break;
	case MATCH_MIDDLE_ONLY:
		if (strstr(str, g->search))
			matched = 1;
		break;
	case MATCH_END_ONLY:
		slen = strlen(str);
		if (slen >= g->len &&
		    memcmp(str + slen - g->len, g->search, g->len) == 0)
			matched = 1;
		break;
	case MATCH_GLOB:
		if (glob_match(g->search, str))
			matched = 1;
		break;
	}

	return matched;
}

static int
enter_record(struct ftrace_hash *hash, struct dyn_ftrace *rec, int clear_filter)
{
	struct ftrace_func_entry *entry;
	int ret = 0;

	entry = ftrace_lookup_ip(hash, rec->ip);
	if (clear_filter) {
		/* Do nothing if it doesn't exist */
		if (!entry)
			return 0;

		free_hash_entry(hash, entry);
	} else {
		/* Do nothing if it exists */
		if (entry)
			return 0;

		ret = add_hash_entry(hash, rec->ip);
	}
	return ret;
}

static int
ftrace_match_record(struct dyn_ftrace *rec, struct ftrace_glob *func_g,
		struct ftrace_glob *mod_g, int exclude_mod)
{
	char str[KSYM_SYMBOL_LEN];
	char *modname;

	kallsyms_lookup(rec->ip, NULL, NULL, &modname, str);

	if (mod_g) {
		int mod_matches = (modname) ? ftrace_match(modname, mod_g) : 0;

		/* blank module name to match all modules */
		if (!mod_g->len) {
			/* blank module globbing: modname xor exclude_mod */
			if ((!exclude_mod) != (!modname))
				goto func_match;
			return 0;
		}

		/* not matching the module */
		if (!modname || !mod_matches) {
			if (exclude_mod)
				goto func_match;
			else
				return 0;
		}

		if (mod_matches && exclude_mod)
			return 0;

func_match:
		/* blank search means to match all funcs in the mod */
		if (!func_g->len)
			return 1;
	}

	return ftrace_match(str, func_g);
}

static int
match_records(struct ftrace_hash *hash, char *func, int len, char *mod)
{
	struct ftrace_page *pg;
	struct dyn_ftrace *rec;
	struct ftrace_glob func_g = { .type = MATCH_FULL };
	struct ftrace_glob mod_g = { .type = MATCH_FULL };
	struct ftrace_glob *mod_match = (mod) ? &mod_g : NULL;
	int exclude_mod = 0;
	int found = 0;
	int ret;
	int clear_filter;

	if (func) {
		func_g.type = filter_parse_regex(func, len, &func_g.search,
						 &clear_filter);
		func_g.len = strlen(func_g.search);
	}

	if (mod) {
		mod_g.type = filter_parse_regex(mod, strlen(mod),
				&mod_g.search, &exclude_mod);
		mod_g.len = strlen(mod_g.search);
	}

	mutex_lock(&ftrace_lock);

	if (unlikely(ftrace_disabled))
		goto out_unlock;

	do_for_each_ftrace_rec(pg, rec) {

		if (rec->flags & FTRACE_FL_DISABLED)
			continue;

		if (ftrace_match_record(rec, &func_g, mod_match, exclude_mod)) {
			ret = enter_record(hash, rec, clear_filter);
			if (ret < 0) {
				found = ret;
				goto out_unlock;
			}
			found = 1;
		}
	} while_for_each_ftrace_rec();
 out_unlock:
	mutex_unlock(&ftrace_lock);

	return found;
}

static int
ftrace_match_records(struct ftrace_hash *hash, char *buff, int len)
{
	return match_records(hash, buff, len, NULL);
}

static void ftrace_ops_update_code(struct ftrace_ops *ops,
				   struct ftrace_ops_hash *old_hash)
{
	struct ftrace_ops *op;

	if (!ftrace_enabled)
		return;

	if (ops->flags & FTRACE_OPS_FL_ENABLED) {
		ftrace_run_modify_code(ops, FTRACE_UPDATE_CALLS, old_hash);
		return;
	}

	/*
	 * If this is the shared global_ops filter, then we need to
	 * check if there is another ops that shares it, is enabled.
	 * If so, we still need to run the modify code.
	 */
	if (ops->func_hash != &global_ops.local_hash)
		return;

	do_for_each_ftrace_op(op, ftrace_ops_list) {
		if (op->func_hash == &global_ops.local_hash &&
		    op->flags & FTRACE_OPS_FL_ENABLED) {
			ftrace_run_modify_code(op, FTRACE_UPDATE_CALLS, old_hash);
			/* Only need to do this once */
			return;
		}
	} while_for_each_ftrace_op(op);
}

static int ftrace_hash_move_and_update_ops(struct ftrace_ops *ops,
					   struct ftrace_hash **orig_hash,
					   struct ftrace_hash *hash,
					   int enable)
{
	struct ftrace_ops_hash old_hash_ops;
	struct ftrace_hash *old_hash;
	int ret;

	old_hash = *orig_hash;
	old_hash_ops.filter_hash = ops->func_hash->filter_hash;
	old_hash_ops.notrace_hash = ops->func_hash->notrace_hash;
	ret = ftrace_hash_move(ops, enable, orig_hash, hash);
	if (!ret) {
		ftrace_ops_update_code(ops, &old_hash_ops);
		free_ftrace_hash_rcu(old_hash);
	}
	return ret;
}

/*
 * We register the module command as a template to show others how
 * to register the a command as well.
 */

static int
ftrace_mod_callback(struct trace_array *tr, struct ftrace_hash *hash,
		    char *func, char *cmd, char *module, int enable)
{
	int ret;

	/*
	 * cmd == 'mod' because we only registered this func
	 * for the 'mod' ftrace_func_command.
	 * But if you register one func with multiple commands,
	 * you can tell which command was used by the cmd
	 * parameter.
	 */
	ret = match_records(hash, func, strlen(func), module);
	if (!ret)
		return -EINVAL;
	if (ret < 0)
		return ret;
	return 0;
}

static struct ftrace_func_command ftrace_mod_cmd = {
	.name			= "mod",
	.func			= ftrace_mod_callback,
};

static int __init ftrace_mod_cmd_init(void)
{
	return register_ftrace_command(&ftrace_mod_cmd);
}
core_initcall(ftrace_mod_cmd_init);

static void function_trace_probe_call(unsigned long ip, unsigned long parent_ip,
				      struct ftrace_ops *op, struct pt_regs *pt_regs)
{
	struct ftrace_probe_ops *probe_ops;
	struct ftrace_func_probe *probe;

	probe = container_of(op, struct ftrace_func_probe, ops);
	probe_ops = probe->probe_ops;

	/*
	 * Disable preemption for these calls to prevent a RCU grace
	 * period. This syncs the hash iteration and freeing of items
	 * on the hash. rcu_read_lock is too dangerous here.
	 */
	preempt_disable_notrace();
	probe_ops->func(ip, parent_ip, probe->tr, probe_ops, probe->data);
	preempt_enable_notrace();
}

struct ftrace_func_map {
	struct ftrace_func_entry	entry;
	void				*data;
};

struct ftrace_func_mapper {
	struct ftrace_hash		hash;
};

/**
 * allocate_ftrace_func_mapper - allocate a new ftrace_func_mapper
 *
 * Returns a ftrace_func_mapper descriptor that can be used to map ips to data.
 */
struct ftrace_func_mapper *allocate_ftrace_func_mapper(void)
{
	struct ftrace_hash *hash;

	/*
	 * The mapper is simply a ftrace_hash, but since the entries
	 * in the hash are not ftrace_func_entry type, we define it
	 * as a separate structure.
	 */
	hash = alloc_ftrace_hash(FTRACE_HASH_DEFAULT_BITS);
	return (struct ftrace_func_mapper *)hash;
}

/**
 * ftrace_func_mapper_find_ip - Find some data mapped to an ip
 * @mapper: The mapper that has the ip maps
 * @ip: the instruction pointer to find the data for
 *
 * Returns the data mapped to @ip if found otherwise NULL. The return
 * is actually the address of the mapper data pointer. The address is
 * returned for use cases where the data is no bigger than a long, and
 * the user can use the data pointer as its data instead of having to
 * allocate more memory for the reference.
 */
void **ftrace_func_mapper_find_ip(struct ftrace_func_mapper *mapper,
				  unsigned long ip)
{
	struct ftrace_func_entry *entry;
	struct ftrace_func_map *map;

	entry = ftrace_lookup_ip(&mapper->hash, ip);
	if (!entry)
		return NULL;

	map = (struct ftrace_func_map *)entry;
	return &map->data;
}

<<<<<<< HEAD
static bool __disable_ftrace_function_probe(void)
=======
/**
 * ftrace_func_mapper_add_ip - Map some data to an ip
 * @mapper: The mapper that has the ip maps
 * @ip: The instruction pointer address to map @data to
 * @data: The data to map to @ip
 *
 * Returns 0 on succes otherwise an error.
 */
int ftrace_func_mapper_add_ip(struct ftrace_func_mapper *mapper,
			      unsigned long ip, void *data)
>>>>>>> 73a757e6
{
	struct ftrace_func_entry *entry;
	struct ftrace_func_map *map;

<<<<<<< HEAD
	if (!ftrace_probe_registered)
		return false;

	for (i = 0; i < FTRACE_FUNC_HASHSIZE; i++) {
		struct hlist_head *hhd = &ftrace_func_hash[i];
		if (hhd->first)
			return false;
	}
=======
	entry = ftrace_lookup_ip(&mapper->hash, ip);
	if (entry)
		return -EBUSY;

	map = kmalloc(sizeof(*map), GFP_KERNEL);
	if (!map)
		return -ENOMEM;
>>>>>>> 73a757e6

	map->entry.ip = ip;
	map->data = data;

<<<<<<< HEAD
	ftrace_probe_registered = 0;
	return true;
}
=======
	__add_hash_entry(&mapper->hash, &map->entry);
>>>>>>> 73a757e6

	return 0;
}

/**
 * ftrace_func_mapper_remove_ip - Remove an ip from the mapping
 * @mapper: The mapper that has the ip maps
 * @ip: The instruction pointer address to remove the data from
 *
 * Returns the data if it is found, otherwise NULL.
 * Note, if the data pointer is used as the data itself, (see 
 * ftrace_func_mapper_find_ip(), then the return value may be meaningless,
 * if the data pointer was set to zero.
 */
void *ftrace_func_mapper_remove_ip(struct ftrace_func_mapper *mapper,
				   unsigned long ip)
{
	struct ftrace_func_entry *entry;
	struct ftrace_func_map *map;
	void *data;

	entry = ftrace_lookup_ip(&mapper->hash, ip);
	if (!entry)
		return NULL;

	map = (struct ftrace_func_map *)entry;
	data = map->data;

	remove_hash_entry(&mapper->hash, entry);
	kfree(entry);

	return data;
}

/**
 * free_ftrace_func_mapper - free a mapping of ips and data
 * @mapper: The mapper that has the ip maps
 * @free_func: A function to be called on each data item.
 *
 * This is used to free the function mapper. The @free_func is optional
 * and can be used if the data needs to be freed as well.
 */
void free_ftrace_func_mapper(struct ftrace_func_mapper *mapper,
			     ftrace_mapper_func free_func)
{
	struct ftrace_func_entry *entry;
	struct ftrace_func_map *map;
	struct hlist_head *hhd;
	int size = 1 << mapper->hash.size_bits;
	int i;

	if (free_func && mapper->hash.count) {
		for (i = 0; i < size; i++) {
			hhd = &mapper->hash.buckets[i];
			hlist_for_each_entry(entry, hhd, hlist) {
				map = (struct ftrace_func_map *)entry;
				free_func(map);
			}
		}
	}
	free_ftrace_hash(&mapper->hash);
}

static void release_probe(struct ftrace_func_probe *probe)
{
	struct ftrace_probe_ops *probe_ops;

	mutex_lock(&ftrace_lock);

	WARN_ON(probe->ref <= 0);

	/* Subtract the ref that was used to protect this instance */
	probe->ref--;

	if (!probe->ref) {
		probe_ops = probe->probe_ops;
		/*
		 * Sending zero as ip tells probe_ops to free
		 * the probe->data itself
		 */
		if (probe_ops->free)
			probe_ops->free(probe_ops, probe->tr, 0, probe->data);
		list_del(&probe->list);
		kfree(probe);
	}
	mutex_unlock(&ftrace_lock);
}

static void acquire_probe_locked(struct ftrace_func_probe *probe)
{
	/*
	 * Add one ref to keep it from being freed when releasing the
	 * ftrace_lock mutex.
	 */
	probe->ref++;
}

int
register_ftrace_function_probe(char *glob, struct trace_array *tr,
			       struct ftrace_probe_ops *probe_ops,
			       void *data)
{
	struct ftrace_func_entry *entry;
	struct ftrace_func_probe *probe;
	struct ftrace_hash **orig_hash;
	struct ftrace_hash *old_hash;
	struct ftrace_hash *hash;
	int count = 0;
	int size;
	int ret;
	int i;

	if (WARN_ON(!tr))
		return -EINVAL;

	/* We do not support '!' for function probes */
	if (WARN_ON(glob[0] == '!'))
		return -EINVAL;


	mutex_lock(&ftrace_lock);
	/* Check if the probe_ops is already registered */
	list_for_each_entry(probe, &tr->func_probes, list) {
		if (probe->probe_ops == probe_ops)
			break;
	}
	if (&probe->list == &tr->func_probes) {
		probe = kzalloc(sizeof(*probe), GFP_KERNEL);
		if (!probe) {
			mutex_unlock(&ftrace_lock);
			return -ENOMEM;
		}
		probe->probe_ops = probe_ops;
		probe->ops.func = function_trace_probe_call;
		probe->tr = tr;
		ftrace_ops_init(&probe->ops);
		list_add(&probe->list, &tr->func_probes);
	}

	acquire_probe_locked(probe);

	mutex_unlock(&ftrace_lock);

	mutex_lock(&probe->ops.func_hash->regex_lock);

	orig_hash = &probe->ops.func_hash->filter_hash;
	old_hash = *orig_hash;
	hash = alloc_and_copy_ftrace_hash(FTRACE_HASH_DEFAULT_BITS, old_hash);

	ret = ftrace_match_records(hash, glob, strlen(glob));

	/* Nothing found? */
	if (!ret)
		ret = -EINVAL;

	if (ret < 0)
		goto out;

	size = 1 << hash->size_bits;
	for (i = 0; i < size; i++) {
		hlist_for_each_entry(entry, &hash->buckets[i], hlist) {
			if (ftrace_lookup_ip(old_hash, entry->ip))
				continue;
			/*
			 * The caller might want to do something special
			 * for each function we find. We call the callback
			 * to give the caller an opportunity to do so.
			 */
			if (probe_ops->init) {
				ret = probe_ops->init(probe_ops, tr,
						      entry->ip, data,
						      &probe->data);
				if (ret < 0) {
					if (probe_ops->free && count)
						probe_ops->free(probe_ops, tr,
								0, probe->data);
					probe->data = NULL;
					goto out;
				}
			}
			count++;
		}
	}

	mutex_lock(&ftrace_lock);

	if (!count) {
		/* Nothing was added? */
		ret = -EINVAL;
		goto out_unlock;
	}

	ret = ftrace_hash_move_and_update_ops(&probe->ops, orig_hash,
					      hash, 1);
	if (ret < 0)
		goto err_unlock;

	/* One ref for each new function traced */
	probe->ref += count;

	if (!(probe->ops.flags & FTRACE_OPS_FL_ENABLED))
		ret = ftrace_startup(&probe->ops, 0);

 out_unlock:
	mutex_unlock(&ftrace_lock);

	if (!ret)
		ret = count;
 out:
	mutex_unlock(&probe->ops.func_hash->regex_lock);
	free_ftrace_hash(hash);

	release_probe(probe);

	return ret;

 err_unlock:
	if (!probe_ops->free || !count)
		goto out_unlock;

	/* Failed to do the move, need to call the free functions */
	for (i = 0; i < size; i++) {
		hlist_for_each_entry(entry, &hash->buckets[i], hlist) {
			if (ftrace_lookup_ip(old_hash, entry->ip))
				continue;
			probe_ops->free(probe_ops, tr, entry->ip, probe->data);
		}
	}
	goto out_unlock;
}

int
unregister_ftrace_function_probe_func(char *glob, struct trace_array *tr,
				      struct ftrace_probe_ops *probe_ops)
{
	struct ftrace_ops_hash old_hash_ops;
<<<<<<< HEAD
	struct ftrace_func_entry *rec_entry;
	struct ftrace_func_probe *entry;
	struct ftrace_func_probe *p;
=======
	struct ftrace_func_entry *entry;
	struct ftrace_func_probe *probe;
>>>>>>> 73a757e6
	struct ftrace_glob func_g;
	struct ftrace_hash **orig_hash;
	struct ftrace_hash *old_hash;
	struct ftrace_hash *hash = NULL;
	struct hlist_node *tmp;
	struct hlist_head hhd;
	char str[KSYM_SYMBOL_LEN];
<<<<<<< HEAD
	int i, ret;
	bool disabled;
=======
	int count = 0;
	int i, ret = -ENODEV;
	int size;
>>>>>>> 73a757e6

	if (glob && (strcmp(glob, "*") == 0 || !strlen(glob)))
		func_g.search = NULL;
	else if (glob) {
		int not;

		func_g.type = filter_parse_regex(glob, strlen(glob),
						 &func_g.search, &not);
		func_g.len = strlen(func_g.search);
		func_g.search = glob;

		/* we do not support '!' for function probes */
		if (WARN_ON(not))
			return -EINVAL;
	}

	mutex_lock(&ftrace_lock);
	/* Check if the probe_ops is already registered */
	list_for_each_entry(probe, &tr->func_probes, list) {
		if (probe->probe_ops == probe_ops)
			break;
	}
	if (&probe->list == &tr->func_probes)
		goto err_unlock_ftrace;

<<<<<<< HEAD
	old_hash_ops.filter_hash = old_hash;
	/* Probes only have filters */
	old_hash_ops.notrace_hash = NULL;

	hash = alloc_and_copy_ftrace_hash(FTRACE_HASH_DEFAULT_BITS, *orig_hash);
	if (!hash)
		/* Hmm, should report this somehow */
		goto out_unlock;
=======
	ret = -EINVAL;
	if (!(probe->ops.flags & FTRACE_OPS_FL_INITIALIZED))
		goto err_unlock_ftrace;
>>>>>>> 73a757e6

	acquire_probe_locked(probe);

	mutex_unlock(&ftrace_lock);

	mutex_lock(&probe->ops.func_hash->regex_lock);

	orig_hash = &probe->ops.func_hash->filter_hash;
	old_hash = *orig_hash;

	if (ftrace_hash_empty(old_hash))
		goto out_unlock;

	old_hash_ops.filter_hash = old_hash;
	/* Probes only have filters */
	old_hash_ops.notrace_hash = NULL;

	ret = -ENOMEM;
	hash = alloc_and_copy_ftrace_hash(FTRACE_HASH_DEFAULT_BITS, old_hash);
	if (!hash)
		goto out_unlock;

	INIT_HLIST_HEAD(&hhd);

	size = 1 << hash->size_bits;
	for (i = 0; i < size; i++) {
		hlist_for_each_entry_safe(entry, tmp, &hash->buckets[i], hlist) {

			if (func_g.search) {
				kallsyms_lookup(entry->ip, NULL, NULL,
						NULL, str);
				if (!ftrace_match(str, &func_g))
					continue;
			}
			count++;
			remove_hash_entry(hash, entry);
			hlist_add_head(&entry->hlist, &hhd);
		}
	}

	/* Nothing found? */
	if (!count) {
		ret = -EINVAL;
		goto out_unlock;
	}

	mutex_lock(&ftrace_lock);
<<<<<<< HEAD
	disabled = __disable_ftrace_function_probe();
	/*
	 * Remove after the disable is called. Otherwise, if the last
	 * probe is removed, a null hash means *all enabled*.
	 */
	ret = ftrace_hash_move(&trace_probe_ops, 1, orig_hash, hash);

	/* still need to update the function call sites */
	if (ftrace_enabled && !disabled)
		ftrace_run_modify_code(&trace_probe_ops, FTRACE_UPDATE_CALLS,
=======

	WARN_ON(probe->ref < count);

	probe->ref -= count;

	if (ftrace_hash_empty(hash))
		ftrace_shutdown(&probe->ops, 0);

	ret = ftrace_hash_move_and_update_ops(&probe->ops, orig_hash,
					      hash, 1);

	/* still need to update the function call sites */
	if (ftrace_enabled && !ftrace_hash_empty(hash))
		ftrace_run_modify_code(&probe->ops, FTRACE_UPDATE_CALLS,
>>>>>>> 73a757e6
				       &old_hash_ops);
	synchronize_sched();

	hlist_for_each_entry_safe(entry, tmp, &hhd, hlist) {
		hlist_del(&entry->hlist);
		if (probe_ops->free)
			probe_ops->free(probe_ops, tr, entry->ip, probe->data);
		kfree(entry);
	}
	mutex_unlock(&ftrace_lock);

 out_unlock:
	mutex_unlock(&probe->ops.func_hash->regex_lock);
	free_ftrace_hash(hash);

	release_probe(probe);

	return ret;

 err_unlock_ftrace:
	mutex_unlock(&ftrace_lock);
	return ret;
}

static LIST_HEAD(ftrace_commands);
static DEFINE_MUTEX(ftrace_cmd_mutex);

/*
 * Currently we only register ftrace commands from __init, so mark this
 * __init too.
 */
__init int register_ftrace_command(struct ftrace_func_command *cmd)
{
	struct ftrace_func_command *p;
	int ret = 0;

	mutex_lock(&ftrace_cmd_mutex);
	list_for_each_entry(p, &ftrace_commands, list) {
		if (strcmp(cmd->name, p->name) == 0) {
			ret = -EBUSY;
			goto out_unlock;
		}
	}
	list_add(&cmd->list, &ftrace_commands);
 out_unlock:
	mutex_unlock(&ftrace_cmd_mutex);

	return ret;
}

/*
 * Currently we only unregister ftrace commands from __init, so mark
 * this __init too.
 */
__init int unregister_ftrace_command(struct ftrace_func_command *cmd)
{
	struct ftrace_func_command *p, *n;
	int ret = -ENODEV;

	mutex_lock(&ftrace_cmd_mutex);
	list_for_each_entry_safe(p, n, &ftrace_commands, list) {
		if (strcmp(cmd->name, p->name) == 0) {
			ret = 0;
			list_del_init(&p->list);
			goto out_unlock;
		}
	}
 out_unlock:
	mutex_unlock(&ftrace_cmd_mutex);

	return ret;
}

static int ftrace_process_regex(struct ftrace_iterator *iter,
				char *buff, int len, int enable)
{
	struct ftrace_hash *hash = iter->hash;
	struct trace_array *tr = iter->ops->private;
	char *func, *command, *next = buff;
	struct ftrace_func_command *p;
	int ret = -EINVAL;

	func = strsep(&next, ":");

	if (!next) {
		ret = ftrace_match_records(hash, func, len);
		if (!ret)
			ret = -EINVAL;
		if (ret < 0)
			return ret;
		return 0;
	}

	/* command found */

	command = strsep(&next, ":");

	if (WARN_ON_ONCE(!tr))
		return -EINVAL;

	mutex_lock(&ftrace_cmd_mutex);
	list_for_each_entry(p, &ftrace_commands, list) {
		if (strcmp(p->name, command) == 0) {
			ret = p->func(tr, hash, func, command, next, enable);
			goto out_unlock;
		}
	}
 out_unlock:
	mutex_unlock(&ftrace_cmd_mutex);

	return ret;
}

static ssize_t
ftrace_regex_write(struct file *file, const char __user *ubuf,
		   size_t cnt, loff_t *ppos, int enable)
{
	struct ftrace_iterator *iter;
	struct trace_parser *parser;
	ssize_t ret, read;

	if (!cnt)
		return 0;

	if (file->f_mode & FMODE_READ) {
		struct seq_file *m = file->private_data;
		iter = m->private;
	} else
		iter = file->private_data;

	if (unlikely(ftrace_disabled))
		return -ENODEV;

	/* iter->hash is a local copy, so we don't need regex_lock */

	parser = &iter->parser;
	read = trace_get_user(parser, ubuf, cnt, ppos);

	if (read >= 0 && trace_parser_loaded(parser) &&
	    !trace_parser_cont(parser)) {
		ret = ftrace_process_regex(iter, parser->buffer,
					   parser->idx, enable);
		trace_parser_clear(parser);
		if (ret < 0)
			goto out;
	}

	ret = read;
 out:
	return ret;
}

ssize_t
ftrace_filter_write(struct file *file, const char __user *ubuf,
		    size_t cnt, loff_t *ppos)
{
	return ftrace_regex_write(file, ubuf, cnt, ppos, 1);
}

ssize_t
ftrace_notrace_write(struct file *file, const char __user *ubuf,
		     size_t cnt, loff_t *ppos)
{
	return ftrace_regex_write(file, ubuf, cnt, ppos, 0);
}

static int
ftrace_match_addr(struct ftrace_hash *hash, unsigned long ip, int remove)
{
	struct ftrace_func_entry *entry;

	if (!ftrace_location(ip))
		return -EINVAL;

	if (remove) {
		entry = ftrace_lookup_ip(hash, ip);
		if (!entry)
			return -ENOENT;
		free_hash_entry(hash, entry);
		return 0;
	}

	return add_hash_entry(hash, ip);
}

static int
ftrace_set_hash(struct ftrace_ops *ops, unsigned char *buf, int len,
		unsigned long ip, int remove, int reset, int enable)
{
	struct ftrace_hash **orig_hash;
	struct ftrace_hash *hash;
	int ret;

	if (unlikely(ftrace_disabled))
		return -ENODEV;

	mutex_lock(&ops->func_hash->regex_lock);

	if (enable)
		orig_hash = &ops->func_hash->filter_hash;
	else
		orig_hash = &ops->func_hash->notrace_hash;

	if (reset)
		hash = alloc_ftrace_hash(FTRACE_HASH_DEFAULT_BITS);
	else
		hash = alloc_and_copy_ftrace_hash(FTRACE_HASH_DEFAULT_BITS, *orig_hash);

	if (!hash) {
		ret = -ENOMEM;
		goto out_regex_unlock;
	}

	if (buf && !ftrace_match_records(hash, buf, len)) {
		ret = -EINVAL;
		goto out_regex_unlock;
	}
	if (ip) {
		ret = ftrace_match_addr(hash, ip, remove);
		if (ret < 0)
			goto out_regex_unlock;
	}

	mutex_lock(&ftrace_lock);
	ret = ftrace_hash_move_and_update_ops(ops, orig_hash, hash, enable);
	mutex_unlock(&ftrace_lock);

 out_regex_unlock:
	mutex_unlock(&ops->func_hash->regex_lock);

	free_ftrace_hash(hash);
	return ret;
}

static int
ftrace_set_addr(struct ftrace_ops *ops, unsigned long ip, int remove,
		int reset, int enable)
{
	return ftrace_set_hash(ops, 0, 0, ip, remove, reset, enable);
}

/**
 * ftrace_set_filter_ip - set a function to filter on in ftrace by address
 * @ops - the ops to set the filter with
 * @ip - the address to add to or remove from the filter.
 * @remove - non zero to remove the ip from the filter
 * @reset - non zero to reset all filters before applying this filter.
 *
 * Filters denote which functions should be enabled when tracing is enabled
 * If @ip is NULL, it failes to update filter.
 */
int ftrace_set_filter_ip(struct ftrace_ops *ops, unsigned long ip,
			 int remove, int reset)
{
	ftrace_ops_init(ops);
	return ftrace_set_addr(ops, ip, remove, reset, 1);
}
EXPORT_SYMBOL_GPL(ftrace_set_filter_ip);

/**
 * ftrace_ops_set_global_filter - setup ops to use global filters
 * @ops - the ops which will use the global filters
 *
 * ftrace users who need global function trace filtering should call this.
 * It can set the global filter only if ops were not initialized before.
 */
void ftrace_ops_set_global_filter(struct ftrace_ops *ops)
{
	if (ops->flags & FTRACE_OPS_FL_INITIALIZED)
		return;

	ftrace_ops_init(ops);
	ops->func_hash = &global_ops.local_hash;
}
EXPORT_SYMBOL_GPL(ftrace_ops_set_global_filter);

static int
ftrace_set_regex(struct ftrace_ops *ops, unsigned char *buf, int len,
		 int reset, int enable)
{
	return ftrace_set_hash(ops, buf, len, 0, 0, reset, enable);
}

/**
 * ftrace_set_filter - set a function to filter on in ftrace
 * @ops - the ops to set the filter with
 * @buf - the string that holds the function filter text.
 * @len - the length of the string.
 * @reset - non zero to reset all filters before applying this filter.
 *
 * Filters denote which functions should be enabled when tracing is enabled.
 * If @buf is NULL and reset is set, all functions will be enabled for tracing.
 */
int ftrace_set_filter(struct ftrace_ops *ops, unsigned char *buf,
		       int len, int reset)
{
	ftrace_ops_init(ops);
	return ftrace_set_regex(ops, buf, len, reset, 1);
}
EXPORT_SYMBOL_GPL(ftrace_set_filter);

/**
 * ftrace_set_notrace - set a function to not trace in ftrace
 * @ops - the ops to set the notrace filter with
 * @buf - the string that holds the function notrace text.
 * @len - the length of the string.
 * @reset - non zero to reset all filters before applying this filter.
 *
 * Notrace Filters denote which functions should not be enabled when tracing
 * is enabled. If @buf is NULL and reset is set, all functions will be enabled
 * for tracing.
 */
int ftrace_set_notrace(struct ftrace_ops *ops, unsigned char *buf,
			int len, int reset)
{
	ftrace_ops_init(ops);
	return ftrace_set_regex(ops, buf, len, reset, 0);
}
EXPORT_SYMBOL_GPL(ftrace_set_notrace);
/**
 * ftrace_set_global_filter - set a function to filter on with global tracers
 * @buf - the string that holds the function filter text.
 * @len - the length of the string.
 * @reset - non zero to reset all filters before applying this filter.
 *
 * Filters denote which functions should be enabled when tracing is enabled.
 * If @buf is NULL and reset is set, all functions will be enabled for tracing.
 */
void ftrace_set_global_filter(unsigned char *buf, int len, int reset)
{
	ftrace_set_regex(&global_ops, buf, len, reset, 1);
}
EXPORT_SYMBOL_GPL(ftrace_set_global_filter);

/**
 * ftrace_set_global_notrace - set a function to not trace with global tracers
 * @buf - the string that holds the function notrace text.
 * @len - the length of the string.
 * @reset - non zero to reset all filters before applying this filter.
 *
 * Notrace Filters denote which functions should not be enabled when tracing
 * is enabled. If @buf is NULL and reset is set, all functions will be enabled
 * for tracing.
 */
void ftrace_set_global_notrace(unsigned char *buf, int len, int reset)
{
	ftrace_set_regex(&global_ops, buf, len, reset, 0);
}
EXPORT_SYMBOL_GPL(ftrace_set_global_notrace);

/*
 * command line interface to allow users to set filters on boot up.
 */
#define FTRACE_FILTER_SIZE		COMMAND_LINE_SIZE
static char ftrace_notrace_buf[FTRACE_FILTER_SIZE] __initdata;
static char ftrace_filter_buf[FTRACE_FILTER_SIZE] __initdata;

/* Used by function selftest to not test if filter is set */
bool ftrace_filter_param __initdata;

static int __init set_ftrace_notrace(char *str)
{
	ftrace_filter_param = true;
	strlcpy(ftrace_notrace_buf, str, FTRACE_FILTER_SIZE);
	return 1;
}
__setup("ftrace_notrace=", set_ftrace_notrace);

static int __init set_ftrace_filter(char *str)
{
	ftrace_filter_param = true;
	strlcpy(ftrace_filter_buf, str, FTRACE_FILTER_SIZE);
	return 1;
}
__setup("ftrace_filter=", set_ftrace_filter);

#ifdef CONFIG_FUNCTION_GRAPH_TRACER
static char ftrace_graph_buf[FTRACE_FILTER_SIZE] __initdata;
static char ftrace_graph_notrace_buf[FTRACE_FILTER_SIZE] __initdata;
static int ftrace_graph_set_hash(struct ftrace_hash *hash, char *buffer);

static unsigned long save_global_trampoline;
static unsigned long save_global_flags;

static int __init set_graph_function(char *str)
{
	strlcpy(ftrace_graph_buf, str, FTRACE_FILTER_SIZE);
	return 1;
}
__setup("ftrace_graph_filter=", set_graph_function);

static int __init set_graph_notrace_function(char *str)
{
	strlcpy(ftrace_graph_notrace_buf, str, FTRACE_FILTER_SIZE);
	return 1;
}
__setup("ftrace_graph_notrace=", set_graph_notrace_function);

static int __init set_graph_max_depth_function(char *str)
{
	if (!str)
		return 0;
	fgraph_max_depth = simple_strtoul(str, NULL, 0);
	return 1;
}
__setup("ftrace_graph_max_depth=", set_graph_max_depth_function);

static void __init set_ftrace_early_graph(char *buf, int enable)
{
	int ret;
	char *func;
	struct ftrace_hash *hash;

	hash = alloc_ftrace_hash(FTRACE_HASH_DEFAULT_BITS);
	if (WARN_ON(!hash))
		return;

	while (buf) {
		func = strsep(&buf, ",");
		/* we allow only one expression at a time */
		ret = ftrace_graph_set_hash(hash, func);
		if (ret)
			printk(KERN_DEBUG "ftrace: function %s not "
					  "traceable\n", func);
	}

	if (enable)
		ftrace_graph_hash = hash;
	else
		ftrace_graph_notrace_hash = hash;
}
#endif /* CONFIG_FUNCTION_GRAPH_TRACER */

void __init
ftrace_set_early_filter(struct ftrace_ops *ops, char *buf, int enable)
{
	char *func;

	ftrace_ops_init(ops);

	while (buf) {
		func = strsep(&buf, ",");
		ftrace_set_regex(ops, func, strlen(func), 0, enable);
	}
}

static void __init set_ftrace_early_filters(void)
{
	if (ftrace_filter_buf[0])
		ftrace_set_early_filter(&global_ops, ftrace_filter_buf, 1);
	if (ftrace_notrace_buf[0])
		ftrace_set_early_filter(&global_ops, ftrace_notrace_buf, 0);
#ifdef CONFIG_FUNCTION_GRAPH_TRACER
	if (ftrace_graph_buf[0])
		set_ftrace_early_graph(ftrace_graph_buf, 1);
	if (ftrace_graph_notrace_buf[0])
		set_ftrace_early_graph(ftrace_graph_notrace_buf, 0);
#endif /* CONFIG_FUNCTION_GRAPH_TRACER */
}

int ftrace_regex_release(struct inode *inode, struct file *file)
{
	struct seq_file *m = (struct seq_file *)file->private_data;
	struct ftrace_iterator *iter;
	struct ftrace_hash **orig_hash;
	struct trace_parser *parser;
	int filter_hash;
	int ret;

	if (file->f_mode & FMODE_READ) {
		iter = m->private;
		seq_release(inode, file);
	} else
		iter = file->private_data;

	parser = &iter->parser;
	if (trace_parser_loaded(parser)) {
		parser->buffer[parser->idx] = 0;
		ftrace_match_records(iter->hash, parser->buffer, parser->idx);
	}

	trace_parser_put(parser);

	mutex_lock(&iter->ops->func_hash->regex_lock);

	if (file->f_mode & FMODE_WRITE) {
		filter_hash = !!(iter->flags & FTRACE_ITER_FILTER);

		if (filter_hash)
			orig_hash = &iter->ops->func_hash->filter_hash;
		else
			orig_hash = &iter->ops->func_hash->notrace_hash;

		mutex_lock(&ftrace_lock);
		ret = ftrace_hash_move_and_update_ops(iter->ops, orig_hash,
						      iter->hash, filter_hash);
		mutex_unlock(&ftrace_lock);
	} else {
		/* For read only, the hash is the ops hash */
		iter->hash = NULL;
	}

	mutex_unlock(&iter->ops->func_hash->regex_lock);
	free_ftrace_hash(iter->hash);
	kfree(iter);

	return 0;
}

static const struct file_operations ftrace_avail_fops = {
	.open = ftrace_avail_open,
	.read = seq_read,
	.llseek = seq_lseek,
	.release = seq_release_private,
};

static const struct file_operations ftrace_enabled_fops = {
	.open = ftrace_enabled_open,
	.read = seq_read,
	.llseek = seq_lseek,
	.release = seq_release_private,
};

static const struct file_operations ftrace_filter_fops = {
	.open = ftrace_filter_open,
	.read = seq_read,
	.write = ftrace_filter_write,
	.llseek = tracing_lseek,
	.release = ftrace_regex_release,
};

static const struct file_operations ftrace_notrace_fops = {
	.open = ftrace_notrace_open,
	.read = seq_read,
	.write = ftrace_notrace_write,
	.llseek = tracing_lseek,
	.release = ftrace_regex_release,
};

#ifdef CONFIG_FUNCTION_GRAPH_TRACER

static DEFINE_MUTEX(graph_lock);

struct ftrace_hash *ftrace_graph_hash = EMPTY_HASH;
struct ftrace_hash *ftrace_graph_notrace_hash = EMPTY_HASH;

enum graph_filter_type {
	GRAPH_FILTER_NOTRACE	= 0,
	GRAPH_FILTER_FUNCTION,
};

#define FTRACE_GRAPH_EMPTY	((void *)1)

struct ftrace_graph_data {
	struct ftrace_hash		*hash;
	struct ftrace_func_entry	*entry;
	int				idx;   /* for hash table iteration */
	enum graph_filter_type		type;
	struct ftrace_hash		*new_hash;
	const struct seq_operations	*seq_ops;
	struct trace_parser		parser;
};

static void *
__g_next(struct seq_file *m, loff_t *pos)
{
	struct ftrace_graph_data *fgd = m->private;
	struct ftrace_func_entry *entry = fgd->entry;
	struct hlist_head *head;
	int i, idx = fgd->idx;

	if (*pos >= fgd->hash->count)
		return NULL;

	if (entry) {
		hlist_for_each_entry_continue(entry, hlist) {
			fgd->entry = entry;
			return entry;
		}

		idx++;
	}

	for (i = idx; i < 1 << fgd->hash->size_bits; i++) {
		head = &fgd->hash->buckets[i];
		hlist_for_each_entry(entry, head, hlist) {
			fgd->entry = entry;
			fgd->idx = i;
			return entry;
		}
	}
	return NULL;
}

static void *
g_next(struct seq_file *m, void *v, loff_t *pos)
{
	(*pos)++;
	return __g_next(m, pos);
}

static void *g_start(struct seq_file *m, loff_t *pos)
{
	struct ftrace_graph_data *fgd = m->private;

	mutex_lock(&graph_lock);

	if (fgd->type == GRAPH_FILTER_FUNCTION)
		fgd->hash = rcu_dereference_protected(ftrace_graph_hash,
					lockdep_is_held(&graph_lock));
	else
		fgd->hash = rcu_dereference_protected(ftrace_graph_notrace_hash,
					lockdep_is_held(&graph_lock));

	/* Nothing, tell g_show to print all functions are enabled */
	if (ftrace_hash_empty(fgd->hash) && !*pos)
		return FTRACE_GRAPH_EMPTY;

	fgd->idx = 0;
	fgd->entry = NULL;
	return __g_next(m, pos);
}

static void g_stop(struct seq_file *m, void *p)
{
	mutex_unlock(&graph_lock);
}

static int g_show(struct seq_file *m, void *v)
{
	struct ftrace_func_entry *entry = v;

	if (!entry)
		return 0;

	if (entry == FTRACE_GRAPH_EMPTY) {
		struct ftrace_graph_data *fgd = m->private;

		if (fgd->type == GRAPH_FILTER_FUNCTION)
			seq_puts(m, "#### all functions enabled ####\n");
		else
			seq_puts(m, "#### no functions disabled ####\n");
		return 0;
	}

	seq_printf(m, "%ps\n", (void *)entry->ip);

	return 0;
}

static const struct seq_operations ftrace_graph_seq_ops = {
	.start = g_start,
	.next = g_next,
	.stop = g_stop,
	.show = g_show,
};

static int
__ftrace_graph_open(struct inode *inode, struct file *file,
		    struct ftrace_graph_data *fgd)
{
	int ret = 0;
	struct ftrace_hash *new_hash = NULL;

	if (file->f_mode & FMODE_WRITE) {
		const int size_bits = FTRACE_HASH_DEFAULT_BITS;

		if (trace_parser_get_init(&fgd->parser, FTRACE_BUFF_MAX))
			return -ENOMEM;

		if (file->f_flags & O_TRUNC)
			new_hash = alloc_ftrace_hash(size_bits);
		else
			new_hash = alloc_and_copy_ftrace_hash(size_bits,
							      fgd->hash);
		if (!new_hash) {
			ret = -ENOMEM;
			goto out;
		}
	}

	if (file->f_mode & FMODE_READ) {
		ret = seq_open(file, &ftrace_graph_seq_ops);
		if (!ret) {
			struct seq_file *m = file->private_data;
			m->private = fgd;
		} else {
			/* Failed */
			free_ftrace_hash(new_hash);
			new_hash = NULL;
		}
	} else
		file->private_data = fgd;

out:
	if (ret < 0 && file->f_mode & FMODE_WRITE)
		trace_parser_put(&fgd->parser);

	fgd->new_hash = new_hash;

	/*
	 * All uses of fgd->hash must be taken with the graph_lock
	 * held. The graph_lock is going to be released, so force
	 * fgd->hash to be reinitialized when it is taken again.
	 */
	fgd->hash = NULL;

	return ret;
}

static int
ftrace_graph_open(struct inode *inode, struct file *file)
{
	struct ftrace_graph_data *fgd;
	int ret;

	if (unlikely(ftrace_disabled))
		return -ENODEV;

	fgd = kmalloc(sizeof(*fgd), GFP_KERNEL);
	if (fgd == NULL)
		return -ENOMEM;

	mutex_lock(&graph_lock);

	fgd->hash = rcu_dereference_protected(ftrace_graph_hash,
					lockdep_is_held(&graph_lock));
	fgd->type = GRAPH_FILTER_FUNCTION;
	fgd->seq_ops = &ftrace_graph_seq_ops;

	ret = __ftrace_graph_open(inode, file, fgd);
	if (ret < 0)
		kfree(fgd);

	mutex_unlock(&graph_lock);
	return ret;
}

static int
ftrace_graph_notrace_open(struct inode *inode, struct file *file)
{
	struct ftrace_graph_data *fgd;
	int ret;

	if (unlikely(ftrace_disabled))
		return -ENODEV;

	fgd = kmalloc(sizeof(*fgd), GFP_KERNEL);
	if (fgd == NULL)
		return -ENOMEM;

	mutex_lock(&graph_lock);

	fgd->hash = rcu_dereference_protected(ftrace_graph_notrace_hash,
					lockdep_is_held(&graph_lock));
	fgd->type = GRAPH_FILTER_NOTRACE;
	fgd->seq_ops = &ftrace_graph_seq_ops;

	ret = __ftrace_graph_open(inode, file, fgd);
	if (ret < 0)
		kfree(fgd);

	mutex_unlock(&graph_lock);
	return ret;
}

static int
ftrace_graph_release(struct inode *inode, struct file *file)
{
	struct ftrace_graph_data *fgd;
	struct ftrace_hash *old_hash, *new_hash;
	struct trace_parser *parser;
	int ret = 0;

	if (file->f_mode & FMODE_READ) {
		struct seq_file *m = file->private_data;

		fgd = m->private;
		seq_release(inode, file);
	} else {
		fgd = file->private_data;
	}


	if (file->f_mode & FMODE_WRITE) {

		parser = &fgd->parser;

		if (trace_parser_loaded((parser))) {
			parser->buffer[parser->idx] = 0;
			ret = ftrace_graph_set_hash(fgd->new_hash,
						    parser->buffer);
		}

		trace_parser_put(parser);

		new_hash = __ftrace_hash_move(fgd->new_hash);
		if (!new_hash) {
			ret = -ENOMEM;
			goto out;
		}

		mutex_lock(&graph_lock);

		if (fgd->type == GRAPH_FILTER_FUNCTION) {
			old_hash = rcu_dereference_protected(ftrace_graph_hash,
					lockdep_is_held(&graph_lock));
			rcu_assign_pointer(ftrace_graph_hash, new_hash);
		} else {
			old_hash = rcu_dereference_protected(ftrace_graph_notrace_hash,
					lockdep_is_held(&graph_lock));
			rcu_assign_pointer(ftrace_graph_notrace_hash, new_hash);
		}

		mutex_unlock(&graph_lock);

		/* Wait till all users are no longer using the old hash */
		synchronize_sched();

		free_ftrace_hash(old_hash);
	}

 out:
	kfree(fgd->new_hash);
	kfree(fgd);

	return ret;
}

static int
ftrace_graph_set_hash(struct ftrace_hash *hash, char *buffer)
{
	struct ftrace_glob func_g;
	struct dyn_ftrace *rec;
	struct ftrace_page *pg;
	struct ftrace_func_entry *entry;
	int fail = 1;
	int not;

	/* decode regex */
	func_g.type = filter_parse_regex(buffer, strlen(buffer),
					 &func_g.search, &not);

	func_g.len = strlen(func_g.search);

	mutex_lock(&ftrace_lock);

	if (unlikely(ftrace_disabled)) {
		mutex_unlock(&ftrace_lock);
		return -ENODEV;
	}

	do_for_each_ftrace_rec(pg, rec) {

		if (rec->flags & FTRACE_FL_DISABLED)
			continue;

		if (ftrace_match_record(rec, &func_g, NULL, 0)) {
			entry = ftrace_lookup_ip(hash, rec->ip);

			if (!not) {
				fail = 0;

				if (entry)
					continue;
				if (add_hash_entry(hash, rec->ip) < 0)
					goto out;
			} else {
				if (entry) {
					free_hash_entry(hash, entry);
					fail = 0;
				}
			}
		}
	} while_for_each_ftrace_rec();
out:
	mutex_unlock(&ftrace_lock);

	if (fail)
		return -EINVAL;

	return 0;
}

static ssize_t
ftrace_graph_write(struct file *file, const char __user *ubuf,
		   size_t cnt, loff_t *ppos)
{
	ssize_t read, ret = 0;
	struct ftrace_graph_data *fgd = file->private_data;
	struct trace_parser *parser;

	if (!cnt)
		return 0;

	/* Read mode uses seq functions */
	if (file->f_mode & FMODE_READ) {
		struct seq_file *m = file->private_data;
		fgd = m->private;
	}

	parser = &fgd->parser;

	read = trace_get_user(parser, ubuf, cnt, ppos);

	if (read >= 0 && trace_parser_loaded(parser) &&
	    !trace_parser_cont(parser)) {

		ret = ftrace_graph_set_hash(fgd->new_hash,
					    parser->buffer);
		trace_parser_clear(parser);
	}

	if (!ret)
		ret = read;

	return ret;
}

static const struct file_operations ftrace_graph_fops = {
	.open		= ftrace_graph_open,
	.read		= seq_read,
	.write		= ftrace_graph_write,
	.llseek		= tracing_lseek,
	.release	= ftrace_graph_release,
};

static const struct file_operations ftrace_graph_notrace_fops = {
	.open		= ftrace_graph_notrace_open,
	.read		= seq_read,
	.write		= ftrace_graph_write,
	.llseek		= tracing_lseek,
	.release	= ftrace_graph_release,
};
#endif /* CONFIG_FUNCTION_GRAPH_TRACER */

void ftrace_create_filter_files(struct ftrace_ops *ops,
				struct dentry *parent)
{

	trace_create_file("set_ftrace_filter", 0644, parent,
			  ops, &ftrace_filter_fops);

	trace_create_file("set_ftrace_notrace", 0644, parent,
			  ops, &ftrace_notrace_fops);
}

/*
 * The name "destroy_filter_files" is really a misnomer. Although
 * in the future, it may actualy delete the files, but this is
 * really intended to make sure the ops passed in are disabled
 * and that when this function returns, the caller is free to
 * free the ops.
 *
 * The "destroy" name is only to match the "create" name that this
 * should be paired with.
 */
void ftrace_destroy_filter_files(struct ftrace_ops *ops)
{
	mutex_lock(&ftrace_lock);
	if (ops->flags & FTRACE_OPS_FL_ENABLED)
		ftrace_shutdown(ops, 0);
	ops->flags |= FTRACE_OPS_FL_DELETED;
	mutex_unlock(&ftrace_lock);
}

static __init int ftrace_init_dyn_tracefs(struct dentry *d_tracer)
{

	trace_create_file("available_filter_functions", 0444,
			d_tracer, NULL, &ftrace_avail_fops);

	trace_create_file("enabled_functions", 0444,
			d_tracer, NULL, &ftrace_enabled_fops);

	ftrace_create_filter_files(&global_ops, d_tracer);

#ifdef CONFIG_FUNCTION_GRAPH_TRACER
	trace_create_file("set_graph_function", 0444, d_tracer,
				    NULL,
				    &ftrace_graph_fops);
	trace_create_file("set_graph_notrace", 0444, d_tracer,
				    NULL,
				    &ftrace_graph_notrace_fops);
#endif /* CONFIG_FUNCTION_GRAPH_TRACER */

	return 0;
}

static int ftrace_cmp_ips(const void *a, const void *b)
{
	const unsigned long *ipa = a;
	const unsigned long *ipb = b;

	if (*ipa > *ipb)
		return 1;
	if (*ipa < *ipb)
		return -1;
	return 0;
}

static int ftrace_process_locs(struct module *mod,
			       unsigned long *start,
			       unsigned long *end)
{
	struct ftrace_page *start_pg;
	struct ftrace_page *pg;
	struct dyn_ftrace *rec;
	unsigned long count;
	unsigned long *p;
	unsigned long addr;
	unsigned long flags = 0; /* Shut up gcc */
	int ret = -ENOMEM;

	count = end - start;

	if (!count)
		return 0;

	sort(start, count, sizeof(*start),
	     ftrace_cmp_ips, NULL);

	start_pg = ftrace_allocate_pages(count);
	if (!start_pg)
		return -ENOMEM;

	mutex_lock(&ftrace_lock);

	/*
	 * Core and each module needs their own pages, as
	 * modules will free them when they are removed.
	 * Force a new page to be allocated for modules.
	 */
	if (!mod) {
		WARN_ON(ftrace_pages || ftrace_pages_start);
		/* First initialization */
		ftrace_pages = ftrace_pages_start = start_pg;
	} else {
		if (!ftrace_pages)
			goto out;

		if (WARN_ON(ftrace_pages->next)) {
			/* Hmm, we have free pages? */
			while (ftrace_pages->next)
				ftrace_pages = ftrace_pages->next;
		}

		ftrace_pages->next = start_pg;
	}

	p = start;
	pg = start_pg;
	while (p < end) {
		addr = ftrace_call_adjust(*p++);
		/*
		 * Some architecture linkers will pad between
		 * the different mcount_loc sections of different
		 * object files to satisfy alignments.
		 * Skip any NULL pointers.
		 */
		if (!addr)
			continue;

		if (pg->index == pg->size) {
			/* We should have allocated enough */
			if (WARN_ON(!pg->next))
				break;
			pg = pg->next;
		}

		rec = &pg->records[pg->index++];
		rec->ip = addr;
	}

	/* We should have used all pages */
	WARN_ON(pg->next);

	/* Assign the last page to ftrace_pages */
	ftrace_pages = pg;

	/*
	 * We only need to disable interrupts on start up
	 * because we are modifying code that an interrupt
	 * may execute, and the modification is not atomic.
	 * But for modules, nothing runs the code we modify
	 * until we are finished with it, and there's no
	 * reason to cause large interrupt latencies while we do it.
	 */
	if (!mod)
		local_irq_save(flags);
	ftrace_update_code(mod, start_pg);
	if (!mod)
		local_irq_restore(flags);
	ret = 0;
 out:
	mutex_unlock(&ftrace_lock);

	return ret;
}

#ifdef CONFIG_MODULES

#define next_to_ftrace_page(p) container_of(p, struct ftrace_page, next)

static int referenced_filters(struct dyn_ftrace *rec)
{
	struct ftrace_ops *ops;
	int cnt = 0;

	for (ops = ftrace_ops_list; ops != &ftrace_list_end; ops = ops->next) {
		if (ops_references_rec(ops, rec))
		    cnt++;
	}

	return cnt;
}

void ftrace_release_mod(struct module *mod)
{
	struct dyn_ftrace *rec;
	struct ftrace_page **last_pg;
	struct ftrace_page *pg;
	int order;

	mutex_lock(&ftrace_lock);

	if (ftrace_disabled)
		goto out_unlock;

	/*
	 * Each module has its own ftrace_pages, remove
	 * them from the list.
	 */
	last_pg = &ftrace_pages_start;
	for (pg = ftrace_pages_start; pg; pg = *last_pg) {
		rec = &pg->records[0];
		if (within_module_core(rec->ip, mod)) {
			/*
			 * As core pages are first, the first
			 * page should never be a module page.
			 */
			if (WARN_ON(pg == ftrace_pages_start))
				goto out_unlock;

			/* Check if we are deleting the last page */
			if (pg == ftrace_pages)
				ftrace_pages = next_to_ftrace_page(last_pg);

			*last_pg = pg->next;
			order = get_count_order(pg->size / ENTRIES_PER_PAGE);
			free_pages((unsigned long)pg->records, order);
			kfree(pg);
		} else
			last_pg = &pg->next;
	}
 out_unlock:
	mutex_unlock(&ftrace_lock);
}

void ftrace_module_enable(struct module *mod)
{
	struct dyn_ftrace *rec;
	struct ftrace_page *pg;

	mutex_lock(&ftrace_lock);

	if (ftrace_disabled)
		goto out_unlock;

	/*
	 * If the tracing is enabled, go ahead and enable the record.
	 *
	 * The reason not to enable the record immediatelly is the
	 * inherent check of ftrace_make_nop/ftrace_make_call for
	 * correct previous instructions.  Making first the NOP
	 * conversion puts the module to the correct state, thus
	 * passing the ftrace_make_call check.
	 *
	 * We also delay this to after the module code already set the
	 * text to read-only, as we now need to set it back to read-write
	 * so that we can modify the text.
	 */
	if (ftrace_start_up)
		ftrace_arch_code_modify_prepare();

	do_for_each_ftrace_rec(pg, rec) {
		int cnt;
		/*
		 * do_for_each_ftrace_rec() is a double loop.
		 * module text shares the pg. If a record is
		 * not part of this module, then skip this pg,
		 * which the "break" will do.
		 */
		if (!within_module_core(rec->ip, mod))
			break;

		cnt = 0;

		/*
		 * When adding a module, we need to check if tracers are
		 * currently enabled and if they are, and can trace this record,
		 * we need to enable the module functions as well as update the
		 * reference counts for those function records.
		 */
		if (ftrace_start_up)
			cnt += referenced_filters(rec);

		/* This clears FTRACE_FL_DISABLED */
		rec->flags = cnt;

		if (ftrace_start_up && cnt) {
			int failed = __ftrace_replace_code(rec, 1);
			if (failed) {
				ftrace_bug(failed, rec);
				goto out_loop;
			}
		}

	} while_for_each_ftrace_rec();

 out_loop:
	if (ftrace_start_up)
		ftrace_arch_code_modify_post_process();

 out_unlock:
	mutex_unlock(&ftrace_lock);
}

void ftrace_module_init(struct module *mod)
{
	if (ftrace_disabled || !mod->num_ftrace_callsites)
		return;

	ftrace_process_locs(mod, mod->ftrace_callsites,
			    mod->ftrace_callsites + mod->num_ftrace_callsites);
}
#endif /* CONFIG_MODULES */

void __init ftrace_free_init_mem(void)
{
	unsigned long start = (unsigned long)(&__init_begin);
	unsigned long end = (unsigned long)(&__init_end);
	struct ftrace_page **last_pg = &ftrace_pages_start;
	struct ftrace_page *pg;
	struct dyn_ftrace *rec;
	struct dyn_ftrace key;
	int order;

	key.ip = start;
	key.flags = end;	/* overload flags, as it is unsigned long */

	mutex_lock(&ftrace_lock);

	for (pg = ftrace_pages_start; pg; last_pg = &pg->next, pg = *last_pg) {
		if (end < pg->records[0].ip ||
		    start >= (pg->records[pg->index - 1].ip + MCOUNT_INSN_SIZE))
			continue;
 again:
		rec = bsearch(&key, pg->records, pg->index,
			      sizeof(struct dyn_ftrace),
			      ftrace_cmp_recs);
		if (!rec)
			continue;
		pg->index--;
		if (!pg->index) {
			*last_pg = pg->next;
			order = get_count_order(pg->size / ENTRIES_PER_PAGE);
			free_pages((unsigned long)pg->records, order);
			kfree(pg);
			pg = container_of(last_pg, struct ftrace_page, next);
			if (!(*last_pg))
				ftrace_pages = pg;
			continue;
		}
		memmove(rec, rec + 1,
			(pg->index - (rec - pg->records)) * sizeof(*rec));
		/* More than one function may be in this block */
		goto again;
	}
	mutex_unlock(&ftrace_lock);
}

void __init ftrace_init(void)
{
	extern unsigned long __start_mcount_loc[];
	extern unsigned long __stop_mcount_loc[];
	unsigned long count, flags;
	int ret;

	local_irq_save(flags);
	ret = ftrace_dyn_arch_init();
	local_irq_restore(flags);
	if (ret)
		goto failed;

	count = __stop_mcount_loc - __start_mcount_loc;
	if (!count) {
		pr_info("ftrace: No functions to be traced?\n");
		goto failed;
	}

	pr_info("ftrace: allocating %ld entries in %ld pages\n",
		count, count / ENTRIES_PER_PAGE + 1);

	last_ftrace_enabled = ftrace_enabled = 1;

	ret = ftrace_process_locs(NULL,
				  __start_mcount_loc,
				  __stop_mcount_loc);

	set_ftrace_early_filters();

	return;
 failed:
	ftrace_disabled = 1;
}

/* Do nothing if arch does not support this */
void __weak arch_ftrace_update_trampoline(struct ftrace_ops *ops)
{
}

static void ftrace_update_trampoline(struct ftrace_ops *ops)
{
	arch_ftrace_update_trampoline(ops);
}

void ftrace_init_trace_array(struct trace_array *tr)
{
	INIT_LIST_HEAD(&tr->func_probes);
}
#else

static struct ftrace_ops global_ops = {
	.func			= ftrace_stub,
	.flags			= FTRACE_OPS_FL_RECURSION_SAFE |
				  FTRACE_OPS_FL_INITIALIZED |
				  FTRACE_OPS_FL_PID,
};

static int __init ftrace_nodyn_init(void)
{
	ftrace_enabled = 1;
	return 0;
}
core_initcall(ftrace_nodyn_init);

static inline int ftrace_init_dyn_tracefs(struct dentry *d_tracer) { return 0; }
static inline void ftrace_startup_enable(int command) { }
static inline void ftrace_startup_all(int command) { }
/* Keep as macros so we do not need to define the commands */
# define ftrace_startup(ops, command)					\
	({								\
		int ___ret = __register_ftrace_function(ops);		\
		if (!___ret)						\
			(ops)->flags |= FTRACE_OPS_FL_ENABLED;		\
		___ret;							\
	})
# define ftrace_shutdown(ops, command)					\
	({								\
		int ___ret = __unregister_ftrace_function(ops);		\
		if (!___ret)						\
			(ops)->flags &= ~FTRACE_OPS_FL_ENABLED;		\
		___ret;							\
	})

# define ftrace_startup_sysctl()	do { } while (0)
# define ftrace_shutdown_sysctl()	do { } while (0)

static inline int
ftrace_ops_test(struct ftrace_ops *ops, unsigned long ip, void *regs)
{
	return 1;
}

static void ftrace_update_trampoline(struct ftrace_ops *ops)
{
}

#endif /* CONFIG_DYNAMIC_FTRACE */

__init void ftrace_init_global_array_ops(struct trace_array *tr)
{
	tr->ops = &global_ops;
	tr->ops->private = tr;
	ftrace_init_trace_array(tr);
}

void ftrace_init_array_ops(struct trace_array *tr, ftrace_func_t func)
{
	/* If we filter on pids, update to use the pid function */
	if (tr->flags & TRACE_ARRAY_FL_GLOBAL) {
		if (WARN_ON(tr->ops->func != ftrace_stub))
			printk("ftrace ops had %pS for function\n",
			       tr->ops->func);
	}
	tr->ops->func = func;
	tr->ops->private = tr;
}

void ftrace_reset_array_ops(struct trace_array *tr)
{
	tr->ops->func = ftrace_stub;
}

static inline void
__ftrace_ops_list_func(unsigned long ip, unsigned long parent_ip,
		       struct ftrace_ops *ignored, struct pt_regs *regs)
{
	struct ftrace_ops *op;
	int bit;

	bit = trace_test_and_set_recursion(TRACE_LIST_START, TRACE_LIST_MAX);
	if (bit < 0)
		return;

	/*
	 * Some of the ops may be dynamically allocated,
	 * they must be freed after a synchronize_sched().
	 */
	preempt_disable_notrace();

	do_for_each_ftrace_op(op, ftrace_ops_list) {
		/*
		 * Check the following for each ops before calling their func:
		 *  if RCU flag is set, then rcu_is_watching() must be true
		 *  if PER_CPU is set, then ftrace_function_local_disable()
		 *                          must be false
		 *  Otherwise test if the ip matches the ops filter
		 *
		 * If any of the above fails then the op->func() is not executed.
		 */
		if ((!(op->flags & FTRACE_OPS_FL_RCU) || rcu_is_watching()) &&
		    (!(op->flags & FTRACE_OPS_FL_PER_CPU) ||
		     !ftrace_function_local_disabled(op)) &&
		    ftrace_ops_test(op, ip, regs)) {
		    
			if (FTRACE_WARN_ON(!op->func)) {
				pr_warn("op=%p %pS\n", op, op);
				goto out;
			}
			op->func(ip, parent_ip, op, regs);
		}
	} while_for_each_ftrace_op(op);
out:
	preempt_enable_notrace();
	trace_clear_recursion(bit);
}

/*
 * Some archs only support passing ip and parent_ip. Even though
 * the list function ignores the op parameter, we do not want any
 * C side effects, where a function is called without the caller
 * sending a third parameter.
 * Archs are to support both the regs and ftrace_ops at the same time.
 * If they support ftrace_ops, it is assumed they support regs.
 * If call backs want to use regs, they must either check for regs
 * being NULL, or CONFIG_DYNAMIC_FTRACE_WITH_REGS.
 * Note, CONFIG_DYNAMIC_FTRACE_WITH_REGS expects a full regs to be saved.
 * An architecture can pass partial regs with ftrace_ops and still
 * set the ARCH_SUPPORTS_FTRACE_OPS.
 */
#if ARCH_SUPPORTS_FTRACE_OPS
static void ftrace_ops_list_func(unsigned long ip, unsigned long parent_ip,
				 struct ftrace_ops *op, struct pt_regs *regs)
{
	__ftrace_ops_list_func(ip, parent_ip, NULL, regs);
}
#else
static void ftrace_ops_no_ops(unsigned long ip, unsigned long parent_ip)
{
	__ftrace_ops_list_func(ip, parent_ip, NULL, NULL);
}
#endif

/*
 * If there's only one function registered but it does not support
 * recursion, needs RCU protection and/or requires per cpu handling, then
 * this function will be called by the mcount trampoline.
 */
static void ftrace_ops_assist_func(unsigned long ip, unsigned long parent_ip,
				   struct ftrace_ops *op, struct pt_regs *regs)
{
	int bit;

	if ((op->flags & FTRACE_OPS_FL_RCU) && !rcu_is_watching())
		return;

	bit = trace_test_and_set_recursion(TRACE_LIST_START, TRACE_LIST_MAX);
	if (bit < 0)
		return;

	preempt_disable_notrace();

	if (!(op->flags & FTRACE_OPS_FL_PER_CPU) ||
	    !ftrace_function_local_disabled(op)) {
		op->func(ip, parent_ip, op, regs);
	}

	preempt_enable_notrace();
	trace_clear_recursion(bit);
}

/**
 * ftrace_ops_get_func - get the function a trampoline should call
 * @ops: the ops to get the function for
 *
 * Normally the mcount trampoline will call the ops->func, but there
 * are times that it should not. For example, if the ops does not
 * have its own recursion protection, then it should call the
 * ftrace_ops_assist_func() instead.
 *
 * Returns the function that the trampoline should call for @ops.
 */
ftrace_func_t ftrace_ops_get_func(struct ftrace_ops *ops)
{
	/*
	 * If the function does not handle recursion, needs to be RCU safe,
	 * or does per cpu logic, then we need to call the assist handler.
	 */
	if (!(ops->flags & FTRACE_OPS_FL_RECURSION_SAFE) ||
	    ops->flags & (FTRACE_OPS_FL_RCU | FTRACE_OPS_FL_PER_CPU))
		return ftrace_ops_assist_func;

	return ops->func;
}

static void
ftrace_filter_pid_sched_switch_probe(void *data, bool preempt,
		    struct task_struct *prev, struct task_struct *next)
{
	struct trace_array *tr = data;
	struct trace_pid_list *pid_list;

	pid_list = rcu_dereference_sched(tr->function_pids);

	this_cpu_write(tr->trace_buffer.data->ftrace_ignore_pid,
		       trace_ignore_this_task(pid_list, next));
}

static void
ftrace_pid_follow_sched_process_fork(void *data,
				     struct task_struct *self,
				     struct task_struct *task)
{
	struct trace_pid_list *pid_list;
	struct trace_array *tr = data;

	pid_list = rcu_dereference_sched(tr->function_pids);
	trace_filter_add_remove_task(pid_list, self, task);
}

static void
ftrace_pid_follow_sched_process_exit(void *data, struct task_struct *task)
{
	struct trace_pid_list *pid_list;
	struct trace_array *tr = data;

	pid_list = rcu_dereference_sched(tr->function_pids);
	trace_filter_add_remove_task(pid_list, NULL, task);
}

void ftrace_pid_follow_fork(struct trace_array *tr, bool enable)
{
	if (enable) {
		register_trace_sched_process_fork(ftrace_pid_follow_sched_process_fork,
						  tr);
		register_trace_sched_process_exit(ftrace_pid_follow_sched_process_exit,
						  tr);
	} else {
		unregister_trace_sched_process_fork(ftrace_pid_follow_sched_process_fork,
						    tr);
		unregister_trace_sched_process_exit(ftrace_pid_follow_sched_process_exit,
						    tr);
	}
}

static void clear_ftrace_pids(struct trace_array *tr)
{
	struct trace_pid_list *pid_list;
	int cpu;

	pid_list = rcu_dereference_protected(tr->function_pids,
					     lockdep_is_held(&ftrace_lock));
	if (!pid_list)
		return;

	unregister_trace_sched_switch(ftrace_filter_pid_sched_switch_probe, tr);

	for_each_possible_cpu(cpu)
		per_cpu_ptr(tr->trace_buffer.data, cpu)->ftrace_ignore_pid = false;

	rcu_assign_pointer(tr->function_pids, NULL);

	/* Wait till all users are no longer using pid filtering */
	synchronize_sched();

	trace_free_pid_list(pid_list);
}

void ftrace_clear_pids(struct trace_array *tr)
{
	mutex_lock(&ftrace_lock);

	clear_ftrace_pids(tr);

	mutex_unlock(&ftrace_lock);
}

static void ftrace_pid_reset(struct trace_array *tr)
{
	mutex_lock(&ftrace_lock);
	clear_ftrace_pids(tr);

	ftrace_update_pid_func();
	ftrace_startup_all(0);

	mutex_unlock(&ftrace_lock);
}

/* Greater than any max PID */
#define FTRACE_NO_PIDS		(void *)(PID_MAX_LIMIT + 1)

static void *fpid_start(struct seq_file *m, loff_t *pos)
	__acquires(RCU)
{
	struct trace_pid_list *pid_list;
	struct trace_array *tr = m->private;

	mutex_lock(&ftrace_lock);
	rcu_read_lock_sched();

	pid_list = rcu_dereference_sched(tr->function_pids);

	if (!pid_list)
		return !(*pos) ? FTRACE_NO_PIDS : NULL;

	return trace_pid_start(pid_list, pos);
}

static void *fpid_next(struct seq_file *m, void *v, loff_t *pos)
{
	struct trace_array *tr = m->private;
	struct trace_pid_list *pid_list = rcu_dereference_sched(tr->function_pids);

	if (v == FTRACE_NO_PIDS)
		return NULL;

	return trace_pid_next(pid_list, v, pos);
}

static void fpid_stop(struct seq_file *m, void *p)
	__releases(RCU)
{
	rcu_read_unlock_sched();
	mutex_unlock(&ftrace_lock);
}

static int fpid_show(struct seq_file *m, void *v)
{
	if (v == FTRACE_NO_PIDS) {
		seq_puts(m, "no pid\n");
		return 0;
	}

	return trace_pid_show(m, v);
}

static const struct seq_operations ftrace_pid_sops = {
	.start = fpid_start,
	.next = fpid_next,
	.stop = fpid_stop,
	.show = fpid_show,
};

static int
ftrace_pid_open(struct inode *inode, struct file *file)
{
	struct trace_array *tr = inode->i_private;
	struct seq_file *m;
	int ret = 0;

	if (trace_array_get(tr) < 0)
		return -ENODEV;

	if ((file->f_mode & FMODE_WRITE) &&
	    (file->f_flags & O_TRUNC))
		ftrace_pid_reset(tr);

	ret = seq_open(file, &ftrace_pid_sops);
	if (ret < 0) {
		trace_array_put(tr);
	} else {
		m = file->private_data;
		/* copy tr over to seq ops */
		m->private = tr;
	}

	return ret;
}

static void ignore_task_cpu(void *data)
{
	struct trace_array *tr = data;
	struct trace_pid_list *pid_list;

	/*
	 * This function is called by on_each_cpu() while the
	 * event_mutex is held.
	 */
	pid_list = rcu_dereference_protected(tr->function_pids,
					     mutex_is_locked(&ftrace_lock));

	this_cpu_write(tr->trace_buffer.data->ftrace_ignore_pid,
		       trace_ignore_this_task(pid_list, current));
}

static ssize_t
ftrace_pid_write(struct file *filp, const char __user *ubuf,
		   size_t cnt, loff_t *ppos)
{
	struct seq_file *m = filp->private_data;
	struct trace_array *tr = m->private;
	struct trace_pid_list *filtered_pids = NULL;
	struct trace_pid_list *pid_list;
	ssize_t ret;

	if (!cnt)
		return 0;

	mutex_lock(&ftrace_lock);

	filtered_pids = rcu_dereference_protected(tr->function_pids,
					     lockdep_is_held(&ftrace_lock));

	ret = trace_pid_write(filtered_pids, &pid_list, ubuf, cnt);
	if (ret < 0)
		goto out;

	rcu_assign_pointer(tr->function_pids, pid_list);

	if (filtered_pids) {
		synchronize_sched();
		trace_free_pid_list(filtered_pids);
	} else if (pid_list) {
		/* Register a probe to set whether to ignore the tracing of a task */
		register_trace_sched_switch(ftrace_filter_pid_sched_switch_probe, tr);
	}

	/*
	 * Ignoring of pids is done at task switch. But we have to
	 * check for those tasks that are currently running.
	 * Always do this in case a pid was appended or removed.
	 */
	on_each_cpu(ignore_task_cpu, tr, 1);

	ftrace_update_pid_func();
	ftrace_startup_all(0);
 out:
	mutex_unlock(&ftrace_lock);

	if (ret > 0)
		*ppos += ret;

	return ret;
}

static int
ftrace_pid_release(struct inode *inode, struct file *file)
{
	struct trace_array *tr = inode->i_private;

	trace_array_put(tr);

	return seq_release(inode, file);
}

static const struct file_operations ftrace_pid_fops = {
	.open		= ftrace_pid_open,
	.write		= ftrace_pid_write,
	.read		= seq_read,
	.llseek		= tracing_lseek,
	.release	= ftrace_pid_release,
};

void ftrace_init_tracefs(struct trace_array *tr, struct dentry *d_tracer)
{
	trace_create_file("set_ftrace_pid", 0644, d_tracer,
			    tr, &ftrace_pid_fops);
}

void __init ftrace_init_tracefs_toplevel(struct trace_array *tr,
					 struct dentry *d_tracer)
{
	/* Only the top level directory has the dyn_tracefs and profile */
	WARN_ON(!(tr->flags & TRACE_ARRAY_FL_GLOBAL));

	ftrace_init_dyn_tracefs(d_tracer);
	ftrace_profile_tracefs(d_tracer);
}

/**
 * ftrace_kill - kill ftrace
 *
 * This function should be used by panic code. It stops ftrace
 * but in a not so nice way. If you need to simply kill ftrace
 * from a non-atomic section, use ftrace_kill.
 */
void ftrace_kill(void)
{
	ftrace_disabled = 1;
	ftrace_enabled = 0;
	clear_ftrace_function();
}

/**
 * Test if ftrace is dead or not.
 */
int ftrace_is_dead(void)
{
	return ftrace_disabled;
}

/**
 * register_ftrace_function - register a function for profiling
 * @ops - ops structure that holds the function for profiling.
 *
 * Register a function to be called by all functions in the
 * kernel.
 *
 * Note: @ops->func and all the functions it calls must be labeled
 *       with "notrace", otherwise it will go into a
 *       recursive loop.
 */
int register_ftrace_function(struct ftrace_ops *ops)
{
	int ret = -1;

	ftrace_ops_init(ops);

	mutex_lock(&ftrace_lock);

	ret = ftrace_startup(ops, 0);

	mutex_unlock(&ftrace_lock);

	return ret;
}
EXPORT_SYMBOL_GPL(register_ftrace_function);

/**
 * unregister_ftrace_function - unregister a function for profiling.
 * @ops - ops structure that holds the function to unregister
 *
 * Unregister a function that was added to be called by ftrace profiling.
 */
int unregister_ftrace_function(struct ftrace_ops *ops)
{
	int ret;

	mutex_lock(&ftrace_lock);
	ret = ftrace_shutdown(ops, 0);
	mutex_unlock(&ftrace_lock);

	return ret;
}
EXPORT_SYMBOL_GPL(unregister_ftrace_function);

int
ftrace_enable_sysctl(struct ctl_table *table, int write,
		     void __user *buffer, size_t *lenp,
		     loff_t *ppos)
{
	int ret = -ENODEV;

	mutex_lock(&ftrace_lock);

	if (unlikely(ftrace_disabled))
		goto out;

	ret = proc_dointvec(table, write, buffer, lenp, ppos);

	if (ret || !write || (last_ftrace_enabled == !!ftrace_enabled))
		goto out;

	last_ftrace_enabled = !!ftrace_enabled;

	if (ftrace_enabled) {

		/* we are starting ftrace again */
		if (ftrace_ops_list != &ftrace_list_end)
			update_ftrace_function();

		ftrace_startup_sysctl();

	} else {
		/* stopping ftrace calls (just send to ftrace_stub) */
		ftrace_trace_function = ftrace_stub;

		ftrace_shutdown_sysctl();
	}

 out:
	mutex_unlock(&ftrace_lock);
	return ret;
}

#ifdef CONFIG_FUNCTION_GRAPH_TRACER

static struct ftrace_ops graph_ops = {
	.func			= ftrace_stub,
	.flags			= FTRACE_OPS_FL_RECURSION_SAFE |
				   FTRACE_OPS_FL_INITIALIZED |
				   FTRACE_OPS_FL_PID |
				   FTRACE_OPS_FL_STUB,
#ifdef FTRACE_GRAPH_TRAMP_ADDR
	.trampoline		= FTRACE_GRAPH_TRAMP_ADDR,
	/* trampoline_size is only needed for dynamically allocated tramps */
#endif
	ASSIGN_OPS_HASH(graph_ops, &global_ops.local_hash)
};

void ftrace_graph_sleep_time_control(bool enable)
{
	fgraph_sleep_time = enable;
}

void ftrace_graph_graph_time_control(bool enable)
{
	fgraph_graph_time = enable;
}

int ftrace_graph_entry_stub(struct ftrace_graph_ent *trace)
{
	return 0;
}

/* The callbacks that hook a function */
trace_func_graph_ret_t ftrace_graph_return =
			(trace_func_graph_ret_t)ftrace_stub;
trace_func_graph_ent_t ftrace_graph_entry = ftrace_graph_entry_stub;
static trace_func_graph_ent_t __ftrace_graph_entry = ftrace_graph_entry_stub;

/* Try to assign a return stack array on FTRACE_RETSTACK_ALLOC_SIZE tasks. */
static int alloc_retstack_tasklist(struct ftrace_ret_stack **ret_stack_list)
{
	int i;
	int ret = 0;
	int start = 0, end = FTRACE_RETSTACK_ALLOC_SIZE;
	struct task_struct *g, *t;

	for (i = 0; i < FTRACE_RETSTACK_ALLOC_SIZE; i++) {
		ret_stack_list[i] = kmalloc(FTRACE_RETFUNC_DEPTH
					* sizeof(struct ftrace_ret_stack),
					GFP_KERNEL);
		if (!ret_stack_list[i]) {
			start = 0;
			end = i;
			ret = -ENOMEM;
			goto free;
		}
	}

	read_lock(&tasklist_lock);
	do_each_thread(g, t) {
		if (start == end) {
			ret = -EAGAIN;
			goto unlock;
		}

		if (t->ret_stack == NULL) {
			atomic_set(&t->tracing_graph_pause, 0);
			atomic_set(&t->trace_overrun, 0);
			t->curr_ret_stack = -1;
			/* Make sure the tasks see the -1 first: */
			smp_wmb();
			t->ret_stack = ret_stack_list[start++];
		}
	} while_each_thread(g, t);

unlock:
	read_unlock(&tasklist_lock);
free:
	for (i = start; i < end; i++)
		kfree(ret_stack_list[i]);
	return ret;
}

static void
ftrace_graph_probe_sched_switch(void *ignore, bool preempt,
			struct task_struct *prev, struct task_struct *next)
{
	unsigned long long timestamp;
	int index;

	/*
	 * Does the user want to count the time a function was asleep.
	 * If so, do not update the time stamps.
	 */
	if (fgraph_sleep_time)
		return;

	timestamp = trace_clock_local();

	prev->ftrace_timestamp = timestamp;

	/* only process tasks that we timestamped */
	if (!next->ftrace_timestamp)
		return;

	/*
	 * Update all the counters in next to make up for the
	 * time next was sleeping.
	 */
	timestamp -= next->ftrace_timestamp;

	for (index = next->curr_ret_stack; index >= 0; index--)
		next->ret_stack[index].calltime += timestamp;
}

/* Allocate a return stack for each task */
static int start_graph_tracing(void)
{
	struct ftrace_ret_stack **ret_stack_list;
	int ret, cpu;

	ret_stack_list = kmalloc(FTRACE_RETSTACK_ALLOC_SIZE *
				sizeof(struct ftrace_ret_stack *),
				GFP_KERNEL);

	if (!ret_stack_list)
		return -ENOMEM;

	/* The cpu_boot init_task->ret_stack will never be freed */
	for_each_online_cpu(cpu) {
		if (!idle_task(cpu)->ret_stack)
			ftrace_graph_init_idle_task(idle_task(cpu), cpu);
	}

	do {
		ret = alloc_retstack_tasklist(ret_stack_list);
	} while (ret == -EAGAIN);

	if (!ret) {
		ret = register_trace_sched_switch(ftrace_graph_probe_sched_switch, NULL);
		if (ret)
			pr_info("ftrace_graph: Couldn't activate tracepoint"
				" probe to kernel_sched_switch\n");
	}

	kfree(ret_stack_list);
	return ret;
}

/*
 * Hibernation protection.
 * The state of the current task is too much unstable during
 * suspend/restore to disk. We want to protect against that.
 */
static int
ftrace_suspend_notifier_call(struct notifier_block *bl, unsigned long state,
							void *unused)
{
	switch (state) {
	case PM_HIBERNATION_PREPARE:
		pause_graph_tracing();
		break;

	case PM_POST_HIBERNATION:
		unpause_graph_tracing();
		break;
	}
	return NOTIFY_DONE;
}

static int ftrace_graph_entry_test(struct ftrace_graph_ent *trace)
{
	if (!ftrace_ops_test(&global_ops, trace->func, NULL))
		return 0;
	return __ftrace_graph_entry(trace);
}

/*
 * The function graph tracer should only trace the functions defined
 * by set_ftrace_filter and set_ftrace_notrace. If another function
 * tracer ops is registered, the graph tracer requires testing the
 * function against the global ops, and not just trace any function
 * that any ftrace_ops registered.
 */
static void update_function_graph_func(void)
{
	struct ftrace_ops *op;
	bool do_test = false;

	/*
	 * The graph and global ops share the same set of functions
	 * to test. If any other ops is on the list, then
	 * the graph tracing needs to test if its the function
	 * it should call.
	 */
	do_for_each_ftrace_op(op, ftrace_ops_list) {
		if (op != &global_ops && op != &graph_ops &&
		    op != &ftrace_list_end) {
			do_test = true;
			/* in double loop, break out with goto */
			goto out;
		}
	} while_for_each_ftrace_op(op);
 out:
	if (do_test)
		ftrace_graph_entry = ftrace_graph_entry_test;
	else
		ftrace_graph_entry = __ftrace_graph_entry;
}

static struct notifier_block ftrace_suspend_notifier = {
	.notifier_call = ftrace_suspend_notifier_call,
};

int register_ftrace_graph(trace_func_graph_ret_t retfunc,
			trace_func_graph_ent_t entryfunc)
{
	int ret = 0;

	mutex_lock(&ftrace_lock);

	/* we currently allow only one tracer registered at a time */
	if (ftrace_graph_active) {
		ret = -EBUSY;
		goto out;
	}

	register_pm_notifier(&ftrace_suspend_notifier);

	ftrace_graph_active++;
	ret = start_graph_tracing();
	if (ret) {
		ftrace_graph_active--;
		goto out;
	}

	ftrace_graph_return = retfunc;

	/*
	 * Update the indirect function to the entryfunc, and the
	 * function that gets called to the entry_test first. Then
	 * call the update fgraph entry function to determine if
	 * the entryfunc should be called directly or not.
	 */
	__ftrace_graph_entry = entryfunc;
	ftrace_graph_entry = ftrace_graph_entry_test;
	update_function_graph_func();

	ret = ftrace_startup(&graph_ops, FTRACE_START_FUNC_RET);
out:
	mutex_unlock(&ftrace_lock);
	return ret;
}

void unregister_ftrace_graph(void)
{
	mutex_lock(&ftrace_lock);

	if (unlikely(!ftrace_graph_active))
		goto out;

	ftrace_graph_active--;
	ftrace_graph_return = (trace_func_graph_ret_t)ftrace_stub;
	ftrace_graph_entry = ftrace_graph_entry_stub;
	__ftrace_graph_entry = ftrace_graph_entry_stub;
	ftrace_shutdown(&graph_ops, FTRACE_STOP_FUNC_RET);
	unregister_pm_notifier(&ftrace_suspend_notifier);
	unregister_trace_sched_switch(ftrace_graph_probe_sched_switch, NULL);

#ifdef CONFIG_DYNAMIC_FTRACE
	/*
	 * Function graph does not allocate the trampoline, but
	 * other global_ops do. We need to reset the ALLOC_TRAMP flag
	 * if one was used.
	 */
	global_ops.trampoline = save_global_trampoline;
	if (save_global_flags & FTRACE_OPS_FL_ALLOC_TRAMP)
		global_ops.flags |= FTRACE_OPS_FL_ALLOC_TRAMP;
#endif

 out:
	mutex_unlock(&ftrace_lock);
}

static DEFINE_PER_CPU(struct ftrace_ret_stack *, idle_ret_stack);

static void
graph_init_task(struct task_struct *t, struct ftrace_ret_stack *ret_stack)
{
	atomic_set(&t->tracing_graph_pause, 0);
	atomic_set(&t->trace_overrun, 0);
	t->ftrace_timestamp = 0;
	/* make curr_ret_stack visible before we add the ret_stack */
	smp_wmb();
	t->ret_stack = ret_stack;
}

/*
 * Allocate a return stack for the idle task. May be the first
 * time through, or it may be done by CPU hotplug online.
 */
void ftrace_graph_init_idle_task(struct task_struct *t, int cpu)
{
	t->curr_ret_stack = -1;
	/*
	 * The idle task has no parent, it either has its own
	 * stack or no stack at all.
	 */
	if (t->ret_stack)
		WARN_ON(t->ret_stack != per_cpu(idle_ret_stack, cpu));

	if (ftrace_graph_active) {
		struct ftrace_ret_stack *ret_stack;

		ret_stack = per_cpu(idle_ret_stack, cpu);
		if (!ret_stack) {
			ret_stack = kmalloc(FTRACE_RETFUNC_DEPTH
					    * sizeof(struct ftrace_ret_stack),
					    GFP_KERNEL);
			if (!ret_stack)
				return;
			per_cpu(idle_ret_stack, cpu) = ret_stack;
		}
		graph_init_task(t, ret_stack);
	}
}

/* Allocate a return stack for newly created task */
void ftrace_graph_init_task(struct task_struct *t)
{
	/* Make sure we do not use the parent ret_stack */
	t->ret_stack = NULL;
	t->curr_ret_stack = -1;

	if (ftrace_graph_active) {
		struct ftrace_ret_stack *ret_stack;

		ret_stack = kmalloc(FTRACE_RETFUNC_DEPTH
				* sizeof(struct ftrace_ret_stack),
				GFP_KERNEL);
		if (!ret_stack)
			return;
		graph_init_task(t, ret_stack);
	}
}

void ftrace_graph_exit_task(struct task_struct *t)
{
	struct ftrace_ret_stack	*ret_stack = t->ret_stack;

	t->ret_stack = NULL;
	/* NULL must become visible to IRQs before we free it: */
	barrier();

	kfree(ret_stack);
}
#endif<|MERGE_RESOLUTION|>--- conflicted
+++ resolved
@@ -3871,9 +3871,6 @@
 	return &map->data;
 }
 
-<<<<<<< HEAD
-static bool __disable_ftrace_function_probe(void)
-=======
 /**
  * ftrace_func_mapper_add_ip - Map some data to an ip
  * @mapper: The mapper that has the ip maps
@@ -3884,21 +3881,10 @@
  */
 int ftrace_func_mapper_add_ip(struct ftrace_func_mapper *mapper,
 			      unsigned long ip, void *data)
->>>>>>> 73a757e6
 {
 	struct ftrace_func_entry *entry;
 	struct ftrace_func_map *map;
 
-<<<<<<< HEAD
-	if (!ftrace_probe_registered)
-		return false;
-
-	for (i = 0; i < FTRACE_FUNC_HASHSIZE; i++) {
-		struct hlist_head *hhd = &ftrace_func_hash[i];
-		if (hhd->first)
-			return false;
-	}
-=======
 	entry = ftrace_lookup_ip(&mapper->hash, ip);
 	if (entry)
 		return -EBUSY;
@@ -3906,18 +3892,11 @@
 	map = kmalloc(sizeof(*map), GFP_KERNEL);
 	if (!map)
 		return -ENOMEM;
->>>>>>> 73a757e6
 
 	map->entry.ip = ip;
 	map->data = data;
 
-<<<<<<< HEAD
-	ftrace_probe_registered = 0;
-	return true;
-}
-=======
 	__add_hash_entry(&mapper->hash, &map->entry);
->>>>>>> 73a757e6
 
 	return 0;
 }
@@ -4154,14 +4133,8 @@
 				      struct ftrace_probe_ops *probe_ops)
 {
 	struct ftrace_ops_hash old_hash_ops;
-<<<<<<< HEAD
-	struct ftrace_func_entry *rec_entry;
-	struct ftrace_func_probe *entry;
-	struct ftrace_func_probe *p;
-=======
 	struct ftrace_func_entry *entry;
 	struct ftrace_func_probe *probe;
->>>>>>> 73a757e6
 	struct ftrace_glob func_g;
 	struct ftrace_hash **orig_hash;
 	struct ftrace_hash *old_hash;
@@ -4169,14 +4142,9 @@
 	struct hlist_node *tmp;
 	struct hlist_head hhd;
 	char str[KSYM_SYMBOL_LEN];
-<<<<<<< HEAD
-	int i, ret;
-	bool disabled;
-=======
 	int count = 0;
 	int i, ret = -ENODEV;
 	int size;
->>>>>>> 73a757e6
 
 	if (glob && (strcmp(glob, "*") == 0 || !strlen(glob)))
 		func_g.search = NULL;
@@ -4202,20 +4170,9 @@
 	if (&probe->list == &tr->func_probes)
 		goto err_unlock_ftrace;
 
-<<<<<<< HEAD
-	old_hash_ops.filter_hash = old_hash;
-	/* Probes only have filters */
-	old_hash_ops.notrace_hash = NULL;
-
-	hash = alloc_and_copy_ftrace_hash(FTRACE_HASH_DEFAULT_BITS, *orig_hash);
-	if (!hash)
-		/* Hmm, should report this somehow */
-		goto out_unlock;
-=======
 	ret = -EINVAL;
 	if (!(probe->ops.flags & FTRACE_OPS_FL_INITIALIZED))
 		goto err_unlock_ftrace;
->>>>>>> 73a757e6
 
 	acquire_probe_locked(probe);
 
@@ -4263,18 +4220,6 @@
 	}
 
 	mutex_lock(&ftrace_lock);
-<<<<<<< HEAD
-	disabled = __disable_ftrace_function_probe();
-	/*
-	 * Remove after the disable is called. Otherwise, if the last
-	 * probe is removed, a null hash means *all enabled*.
-	 */
-	ret = ftrace_hash_move(&trace_probe_ops, 1, orig_hash, hash);
-
-	/* still need to update the function call sites */
-	if (ftrace_enabled && !disabled)
-		ftrace_run_modify_code(&trace_probe_ops, FTRACE_UPDATE_CALLS,
-=======
 
 	WARN_ON(probe->ref < count);
 
@@ -4289,7 +4234,6 @@
 	/* still need to update the function call sites */
 	if (ftrace_enabled && !ftrace_hash_empty(hash))
 		ftrace_run_modify_code(&probe->ops, FTRACE_UPDATE_CALLS,
->>>>>>> 73a757e6
 				       &old_hash_ops);
 	synchronize_sched();
 
