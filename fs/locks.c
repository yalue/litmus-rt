// SPDX-License-Identifier: GPL-2.0-only
/*
 *  linux/fs/locks.c
 *
 *  Provide support for fcntl()'s F_GETLK, F_SETLK, and F_SETLKW calls.
 *  Doug Evans (dje@spiff.uucp), August 07, 1992
 *
 *  Deadlock detection added.
 *  FIXME: one thing isn't handled yet:
 *	- mandatory locks (requires lots of changes elsewhere)
 *  Kelly Carmichael (kelly@[142.24.8.65]), September 17, 1994.
 *
 *  Miscellaneous edits, and a total rewrite of posix_lock_file() code.
 *  Kai Petzke (wpp@marie.physik.tu-berlin.de), 1994
 *
 *  Converted file_lock_table to a linked list from an array, which eliminates
 *  the limits on how many active file locks are open.
 *  Chad Page (pageone@netcom.com), November 27, 1994
 *
 *  Removed dependency on file descriptors. dup()'ed file descriptors now
 *  get the same locks as the original file descriptors, and a close() on
 *  any file descriptor removes ALL the locks on the file for the current
 *  process. Since locks still depend on the process id, locks are inherited
 *  after an exec() but not after a fork(). This agrees with POSIX, and both
 *  BSD and SVR4 practice.
 *  Andy Walker (andy@lysaker.kvaerner.no), February 14, 1995
 *
 *  Scrapped free list which is redundant now that we allocate locks
 *  dynamically with kmalloc()/kfree().
 *  Andy Walker (andy@lysaker.kvaerner.no), February 21, 1995
 *
 *  Implemented two lock personalities - FL_FLOCK and FL_POSIX.
 *
 *  FL_POSIX locks are created with calls to fcntl() and lockf() through the
 *  fcntl() system call. They have the semantics described above.
 *
 *  FL_FLOCK locks are created with calls to flock(), through the flock()
 *  system call, which is new. Old C libraries implement flock() via fcntl()
 *  and will continue to use the old, broken implementation.
 *
 *  FL_FLOCK locks follow the 4.4 BSD flock() semantics. They are associated
 *  with a file pointer (filp). As a result they can be shared by a parent
 *  process and its children after a fork(). They are removed when the last
 *  file descriptor referring to the file pointer is closed (unless explicitly
 *  unlocked).
 *
 *  FL_FLOCK locks never deadlock, an existing lock is always removed before
 *  upgrading from shared to exclusive (or vice versa). When this happens
 *  any processes blocked by the current lock are woken up and allowed to
 *  run before the new lock is applied.
 *  Andy Walker (andy@lysaker.kvaerner.no), June 09, 1995
 *
 *  Removed some race conditions in flock_lock_file(), marked other possible
 *  races. Just grep for FIXME to see them.
 *  Dmitry Gorodchanin (pgmdsg@ibi.com), February 09, 1996.
 *
 *  Addressed Dmitry's concerns. Deadlock checking no longer recursive.
 *  Lock allocation changed to GFP_ATOMIC as we can't afford to sleep
 *  once we've checked for blocking and deadlocking.
 *  Andy Walker (andy@lysaker.kvaerner.no), April 03, 1996.
 *
 *  Initial implementation of mandatory locks. SunOS turned out to be
 *  a rotten model, so I implemented the "obvious" semantics.
 *  See 'Documentation/filesystems/mandatory-locking.txt' for details.
 *  Andy Walker (andy@lysaker.kvaerner.no), April 06, 1996.
 *
 *  Don't allow mandatory locks on mmap()'ed files. Added simple functions to
 *  check if a file has mandatory locks, used by mmap(), open() and creat() to
 *  see if system call should be rejected. Ref. HP-UX/SunOS/Solaris Reference
 *  Manual, Section 2.
 *  Andy Walker (andy@lysaker.kvaerner.no), April 09, 1996.
 *
 *  Tidied up block list handling. Added '/proc/locks' interface.
 *  Andy Walker (andy@lysaker.kvaerner.no), April 24, 1996.
 *
 *  Fixed deadlock condition for pathological code that mixes calls to
 *  flock() and fcntl().
 *  Andy Walker (andy@lysaker.kvaerner.no), April 29, 1996.
 *
 *  Allow only one type of locking scheme (FL_POSIX or FL_FLOCK) to be in use
 *  for a given file at a time. Changed the CONFIG_LOCK_MANDATORY scheme to
 *  guarantee sensible behaviour in the case where file system modules might
 *  be compiled with different options than the kernel itself.
 *  Andy Walker (andy@lysaker.kvaerner.no), May 15, 1996.
 *
 *  Added a couple of missing wake_up() calls. Thanks to Thomas Meckel
 *  (Thomas.Meckel@mni.fh-giessen.de) for spotting this.
 *  Andy Walker (andy@lysaker.kvaerner.no), May 15, 1996.
 *
 *  Changed FL_POSIX locks to use the block list in the same way as FL_FLOCK
 *  locks. Changed process synchronisation to avoid dereferencing locks that
 *  have already been freed.
 *  Andy Walker (andy@lysaker.kvaerner.no), Sep 21, 1996.
 *
 *  Made the block list a circular list to minimise searching in the list.
 *  Andy Walker (andy@lysaker.kvaerner.no), Sep 25, 1996.
 *
 *  Made mandatory locking a mount option. Default is not to allow mandatory
 *  locking.
 *  Andy Walker (andy@lysaker.kvaerner.no), Oct 04, 1996.
 *
 *  Some adaptations for NFS support.
 *  Olaf Kirch (okir@monad.swb.de), Dec 1996,
 *
 *  Fixed /proc/locks interface so that we can't overrun the buffer we are handed.
 *  Andy Walker (andy@lysaker.kvaerner.no), May 12, 1997.
 *
 *  Use slab allocator instead of kmalloc/kfree.
 *  Use generic list implementation from <linux/list.h>.
 *  Sped up posix_locks_deadlock by only considering blocked locks.
 *  Matthew Wilcox <willy@debian.org>, March, 2000.
 *
 *  Leases and LOCK_MAND
 *  Matthew Wilcox <willy@debian.org>, June, 2000.
 *  Stephen Rothwell <sfr@canb.auug.org.au>, June, 2000.
 *
 * Locking conflicts and dependencies:
 * If multiple threads attempt to lock the same byte (or flock the same file)
 * only one can be granted the lock, and other must wait their turn.
 * The first lock has been "applied" or "granted", the others are "waiting"
 * and are "blocked" by the "applied" lock..
 *
 * Waiting and applied locks are all kept in trees whose properties are:
 *
 *	- the root of a tree may be an applied or waiting lock.
 *	- every other node in the tree is a waiting lock that
 *	  conflicts with every ancestor of that node.
 *
 * Every such tree begins life as a waiting singleton which obviously
 * satisfies the above properties.
 *
 * The only ways we modify trees preserve these properties:
 *
 *	1. We may add a new leaf node, but only after first verifying that it
 *	   conflicts with all of its ancestors.
 *	2. We may remove the root of a tree, creating a new singleton
 *	   tree from the root and N new trees rooted in the immediate
 *	   children.
 *	3. If the root of a tree is not currently an applied lock, we may
 *	   apply it (if possible).
 *	4. We may upgrade the root of the tree (either extend its range,
 *	   or upgrade its entire range from read to write).
 *
 * When an applied lock is modified in a way that reduces or downgrades any
 * part of its range, we remove all its children (2 above).  This particularly
 * happens when a lock is unlocked.
 *
 * For each of those child trees we "wake up" the thread which is
 * waiting for the lock so it can continue handling as follows: if the
 * root of the tree applies, we do so (3).  If it doesn't, it must
 * conflict with some applied lock.  We remove (wake up) all of its children
 * (2), and add it is a new leaf to the tree rooted in the applied
 * lock (1).  We then repeat the process recursively with those
 * children.
 *
 */

#include <linux/capability.h>
#include <linux/file.h>
#include <linux/fdtable.h>
#include <linux/fs.h>
#include <linux/init.h>
#include <linux/security.h>
#include <linux/slab.h>
#include <linux/syscalls.h>
#include <linux/time.h>
#include <linux/rcupdate.h>
#include <linux/pid_namespace.h>
#include <linux/hashtable.h>
#include <linux/percpu.h>

#define CREATE_TRACE_POINTS
#include <trace/events/filelock.h>

#include <linux/uaccess.h>

#define IS_POSIX(fl)	(fl->fl_flags & FL_POSIX)
#define IS_FLOCK(fl)	(fl->fl_flags & FL_FLOCK)
#define IS_LEASE(fl)	(fl->fl_flags & (FL_LEASE|FL_DELEG|FL_LAYOUT))
#define IS_OFDLCK(fl)	(fl->fl_flags & FL_OFDLCK)
#define IS_REMOTELCK(fl)	(fl->fl_pid <= 0)

static bool lease_breaking(struct file_lock *fl)
{
	return fl->fl_flags & (FL_UNLOCK_PENDING | FL_DOWNGRADE_PENDING);
}

static int target_leasetype(struct file_lock *fl)
{
	if (fl->fl_flags & FL_UNLOCK_PENDING)
		return F_UNLCK;
	if (fl->fl_flags & FL_DOWNGRADE_PENDING)
		return F_RDLCK;
	return fl->fl_type;
}

int leases_enable = 1;
int lease_break_time = 45;

/*
 * The global file_lock_list is only used for displaying /proc/locks, so we
 * keep a list on each CPU, with each list protected by its own spinlock.
 * Global serialization is done using file_rwsem.
 *
 * Note that alterations to the list also require that the relevant flc_lock is
 * held.
 */
struct file_lock_list_struct {
	spinlock_t		lock;
	struct hlist_head	hlist;
};
static DEFINE_PER_CPU(struct file_lock_list_struct, file_lock_list);
DEFINE_STATIC_PERCPU_RWSEM(file_rwsem);

/*
 * The blocked_hash is used to find POSIX lock loops for deadlock detection.
 * It is protected by blocked_lock_lock.
 *
 * We hash locks by lockowner in order to optimize searching for the lock a
 * particular lockowner is waiting on.
 *
 * FIXME: make this value scale via some heuristic? We generally will want more
 * buckets when we have more lockowners holding locks, but that's a little
 * difficult to determine without knowing what the workload will look like.
 */
#define BLOCKED_HASH_BITS	7
static DEFINE_HASHTABLE(blocked_hash, BLOCKED_HASH_BITS);

/*
 * This lock protects the blocked_hash. Generally, if you're accessing it, you
 * want to be holding this lock.
 *
 * In addition, it also protects the fl->fl_blocked_requests list, and the
 * fl->fl_blocker pointer for file_lock structures that are acting as lock
 * requests (in contrast to those that are acting as records of acquired locks).
 *
 * Note that when we acquire this lock in order to change the above fields,
 * we often hold the flc_lock as well. In certain cases, when reading the fields
 * protected by this lock, we can skip acquiring it iff we already hold the
 * flc_lock.
 */
static DEFINE_SPINLOCK(blocked_lock_lock);

static struct kmem_cache *flctx_cache __read_mostly;
static struct kmem_cache *filelock_cache __read_mostly;

static struct file_lock_context *
locks_get_lock_context(struct inode *inode, int type)
{
	struct file_lock_context *ctx;

	/* paired with cmpxchg() below */
	ctx = smp_load_acquire(&inode->i_flctx);
	if (likely(ctx) || type == F_UNLCK)
		goto out;

	ctx = kmem_cache_alloc(flctx_cache, GFP_KERNEL);
	if (!ctx)
		goto out;

	spin_lock_init(&ctx->flc_lock);
	INIT_LIST_HEAD(&ctx->flc_flock);
	INIT_LIST_HEAD(&ctx->flc_posix);
	INIT_LIST_HEAD(&ctx->flc_lease);

	/*
	 * Assign the pointer if it's not already assigned. If it is, then
	 * free the context we just allocated.
	 */
	if (cmpxchg(&inode->i_flctx, NULL, ctx)) {
		kmem_cache_free(flctx_cache, ctx);
		ctx = smp_load_acquire(&inode->i_flctx);
	}
out:
	trace_locks_get_lock_context(inode, type, ctx);
	return ctx;
}

static void
locks_dump_ctx_list(struct list_head *list, char *list_type)
{
	struct file_lock *fl;

	list_for_each_entry(fl, list, fl_list) {
		pr_warn("%s: fl_owner=%p fl_flags=0x%x fl_type=0x%x fl_pid=%u\n", list_type, fl->fl_owner, fl->fl_flags, fl->fl_type, fl->fl_pid);
	}
}

static void
locks_check_ctx_lists(struct inode *inode)
{
	struct file_lock_context *ctx = inode->i_flctx;

	if (unlikely(!list_empty(&ctx->flc_flock) ||
		     !list_empty(&ctx->flc_posix) ||
		     !list_empty(&ctx->flc_lease))) {
		pr_warn("Leaked locks on dev=0x%x:0x%x ino=0x%lx:\n",
			MAJOR(inode->i_sb->s_dev), MINOR(inode->i_sb->s_dev),
			inode->i_ino);
		locks_dump_ctx_list(&ctx->flc_flock, "FLOCK");
		locks_dump_ctx_list(&ctx->flc_posix, "POSIX");
		locks_dump_ctx_list(&ctx->flc_lease, "LEASE");
	}
}

static void
locks_check_ctx_file_list(struct file *filp, struct list_head *list,
				char *list_type)
{
	struct file_lock *fl;
	struct inode *inode = locks_inode(filp);

	list_for_each_entry(fl, list, fl_list)
		if (fl->fl_file == filp)
			pr_warn("Leaked %s lock on dev=0x%x:0x%x ino=0x%lx "
				" fl_owner=%p fl_flags=0x%x fl_type=0x%x fl_pid=%u\n",
				list_type, MAJOR(inode->i_sb->s_dev),
				MINOR(inode->i_sb->s_dev), inode->i_ino,
				fl->fl_owner, fl->fl_flags, fl->fl_type, fl->fl_pid);
}

void
locks_free_lock_context(struct inode *inode)
{
	struct file_lock_context *ctx = inode->i_flctx;

	if (unlikely(ctx)) {
		locks_check_ctx_lists(inode);
		kmem_cache_free(flctx_cache, ctx);
	}
}

static void locks_init_lock_heads(struct file_lock *fl)
{
	INIT_HLIST_NODE(&fl->fl_link);
	INIT_LIST_HEAD(&fl->fl_list);
	INIT_LIST_HEAD(&fl->fl_blocked_requests);
	INIT_LIST_HEAD(&fl->fl_blocked_member);
	init_waitqueue_head(&fl->fl_wait);
}

/* Allocate an empty lock structure. */
struct file_lock *locks_alloc_lock(void)
{
	struct file_lock *fl = kmem_cache_zalloc(filelock_cache, GFP_KERNEL);

	if (fl)
		locks_init_lock_heads(fl);

	return fl;
}
EXPORT_SYMBOL_GPL(locks_alloc_lock);

void locks_release_private(struct file_lock *fl)
{
	BUG_ON(waitqueue_active(&fl->fl_wait));
	BUG_ON(!list_empty(&fl->fl_list));
	BUG_ON(!list_empty(&fl->fl_blocked_requests));
	BUG_ON(!list_empty(&fl->fl_blocked_member));
	BUG_ON(!hlist_unhashed(&fl->fl_link));

	if (fl->fl_ops) {
		if (fl->fl_ops->fl_release_private)
			fl->fl_ops->fl_release_private(fl);
		fl->fl_ops = NULL;
	}

	if (fl->fl_lmops) {
		if (fl->fl_lmops->lm_put_owner) {
			fl->fl_lmops->lm_put_owner(fl->fl_owner);
			fl->fl_owner = NULL;
		}
		fl->fl_lmops = NULL;
	}
}
EXPORT_SYMBOL_GPL(locks_release_private);

/* Free a lock which is not in use. */
void locks_free_lock(struct file_lock *fl)
{
<<<<<<< HEAD
	BUG_ON(waitqueue_active(&fl->fl_wait));
	BUG_ON(!list_empty(&fl->fl_list));
	BUG_ON(!list_empty(&fl->fl_blocked_requests));
	BUG_ON(!list_empty(&fl->fl_blocked_member));
	BUG_ON(!hlist_unhashed(&fl->fl_link));

=======
>>>>>>> 0ecfebd2
	locks_release_private(fl);
	kmem_cache_free(filelock_cache, fl);
}
EXPORT_SYMBOL(locks_free_lock);

static void
locks_dispose_list(struct list_head *dispose)
{
	struct file_lock *fl;

	while (!list_empty(dispose)) {
		fl = list_first_entry(dispose, struct file_lock, fl_list);
		list_del_init(&fl->fl_list);
		locks_free_lock(fl);
	}
}

void locks_init_lock(struct file_lock *fl)
{
	memset(fl, 0, sizeof(struct file_lock));
	locks_init_lock_heads(fl);
}
EXPORT_SYMBOL(locks_init_lock);

/*
 * Initialize a new lock from an existing file_lock structure.
 */
void locks_copy_conflock(struct file_lock *new, struct file_lock *fl)
{
	new->fl_owner = fl->fl_owner;
	new->fl_pid = fl->fl_pid;
	new->fl_file = NULL;
	new->fl_flags = fl->fl_flags;
	new->fl_type = fl->fl_type;
	new->fl_start = fl->fl_start;
	new->fl_end = fl->fl_end;
	new->fl_lmops = fl->fl_lmops;
	new->fl_ops = NULL;

	if (fl->fl_lmops) {
		if (fl->fl_lmops->lm_get_owner)
			fl->fl_lmops->lm_get_owner(fl->fl_owner);
	}
}
EXPORT_SYMBOL(locks_copy_conflock);

void locks_copy_lock(struct file_lock *new, struct file_lock *fl)
{
	/* "new" must be a freshly-initialized lock */
	WARN_ON_ONCE(new->fl_ops);

	locks_copy_conflock(new, fl);

	new->fl_file = fl->fl_file;
	new->fl_ops = fl->fl_ops;

	if (fl->fl_ops) {
		if (fl->fl_ops->fl_copy_lock)
			fl->fl_ops->fl_copy_lock(new, fl);
	}
}
EXPORT_SYMBOL(locks_copy_lock);

static void locks_move_blocks(struct file_lock *new, struct file_lock *fl)
{
	struct file_lock *f;

	/*
	 * As ctx->flc_lock is held, new requests cannot be added to
	 * ->fl_blocked_requests, so we don't need a lock to check if it
	 * is empty.
	 */
	if (list_empty(&fl->fl_blocked_requests))
		return;
	spin_lock(&blocked_lock_lock);
	list_splice_init(&fl->fl_blocked_requests, &new->fl_blocked_requests);
	list_for_each_entry(f, &new->fl_blocked_requests, fl_blocked_member)
		f->fl_blocker = new;
	spin_unlock(&blocked_lock_lock);
}

static inline int flock_translate_cmd(int cmd) {
	if (cmd & LOCK_MAND)
		return cmd & (LOCK_MAND | LOCK_RW);
	switch (cmd) {
	case LOCK_SH:
		return F_RDLCK;
	case LOCK_EX:
		return F_WRLCK;
	case LOCK_UN:
		return F_UNLCK;
	}
	return -EINVAL;
}

/* Fill in a file_lock structure with an appropriate FLOCK lock. */
static struct file_lock *
flock_make_lock(struct file *filp, unsigned int cmd, struct file_lock *fl)
{
	int type = flock_translate_cmd(cmd);

	if (type < 0)
		return ERR_PTR(type);

	if (fl == NULL) {
		fl = locks_alloc_lock();
		if (fl == NULL)
			return ERR_PTR(-ENOMEM);
	} else {
		locks_init_lock(fl);
	}

	fl->fl_file = filp;
	fl->fl_owner = filp;
	fl->fl_pid = current->tgid;
	fl->fl_flags = FL_FLOCK;
	fl->fl_type = type;
	fl->fl_end = OFFSET_MAX;

	return fl;
}

static int assign_type(struct file_lock *fl, long type)
{
	switch (type) {
	case F_RDLCK:
	case F_WRLCK:
	case F_UNLCK:
		fl->fl_type = type;
		break;
	default:
		return -EINVAL;
	}
	return 0;
}

static int flock64_to_posix_lock(struct file *filp, struct file_lock *fl,
				 struct flock64 *l)
{
	switch (l->l_whence) {
	case SEEK_SET:
		fl->fl_start = 0;
		break;
	case SEEK_CUR:
		fl->fl_start = filp->f_pos;
		break;
	case SEEK_END:
		fl->fl_start = i_size_read(file_inode(filp));
		break;
	default:
		return -EINVAL;
	}
	if (l->l_start > OFFSET_MAX - fl->fl_start)
		return -EOVERFLOW;
	fl->fl_start += l->l_start;
	if (fl->fl_start < 0)
		return -EINVAL;

	/* POSIX-1996 leaves the case l->l_len < 0 undefined;
	   POSIX-2001 defines it. */
	if (l->l_len > 0) {
		if (l->l_len - 1 > OFFSET_MAX - fl->fl_start)
			return -EOVERFLOW;
		fl->fl_end = fl->fl_start + l->l_len - 1;

	} else if (l->l_len < 0) {
		if (fl->fl_start + l->l_len < 0)
			return -EINVAL;
		fl->fl_end = fl->fl_start - 1;
		fl->fl_start += l->l_len;
	} else
		fl->fl_end = OFFSET_MAX;

	fl->fl_owner = current->files;
	fl->fl_pid = current->tgid;
	fl->fl_file = filp;
	fl->fl_flags = FL_POSIX;
	fl->fl_ops = NULL;
	fl->fl_lmops = NULL;

	return assign_type(fl, l->l_type);
}

/* Verify a "struct flock" and copy it to a "struct file_lock" as a POSIX
 * style lock.
 */
static int flock_to_posix_lock(struct file *filp, struct file_lock *fl,
			       struct flock *l)
{
	struct flock64 ll = {
		.l_type = l->l_type,
		.l_whence = l->l_whence,
		.l_start = l->l_start,
		.l_len = l->l_len,
	};

	return flock64_to_posix_lock(filp, fl, &ll);
}

/* default lease lock manager operations */
static bool
lease_break_callback(struct file_lock *fl)
{
	kill_fasync(&fl->fl_fasync, SIGIO, POLL_MSG);
	return false;
}

static void
lease_setup(struct file_lock *fl, void **priv)
{
	struct file *filp = fl->fl_file;
	struct fasync_struct *fa = *priv;

	/*
	 * fasync_insert_entry() returns the old entry if any. If there was no
	 * old entry, then it used "priv" and inserted it into the fasync list.
	 * Clear the pointer to indicate that it shouldn't be freed.
	 */
	if (!fasync_insert_entry(fa->fa_fd, filp, &fl->fl_fasync, fa))
		*priv = NULL;

	__f_setown(filp, task_pid(current), PIDTYPE_TGID, 0);
}

static const struct lock_manager_operations lease_manager_ops = {
	.lm_break = lease_break_callback,
	.lm_change = lease_modify,
	.lm_setup = lease_setup,
};

/*
 * Initialize a lease, use the default lock manager operations
 */
static int lease_init(struct file *filp, long type, struct file_lock *fl)
{
	if (assign_type(fl, type) != 0)
		return -EINVAL;

	fl->fl_owner = filp;
	fl->fl_pid = current->tgid;

	fl->fl_file = filp;
	fl->fl_flags = FL_LEASE;
	fl->fl_start = 0;
	fl->fl_end = OFFSET_MAX;
	fl->fl_ops = NULL;
	fl->fl_lmops = &lease_manager_ops;
	return 0;
}

/* Allocate a file_lock initialised to this type of lease */
static struct file_lock *lease_alloc(struct file *filp, long type)
{
	struct file_lock *fl = locks_alloc_lock();
	int error = -ENOMEM;

	if (fl == NULL)
		return ERR_PTR(error);

	error = lease_init(filp, type, fl);
	if (error) {
		locks_free_lock(fl);
		return ERR_PTR(error);
	}
	return fl;
}

/* Check if two locks overlap each other.
 */
static inline int locks_overlap(struct file_lock *fl1, struct file_lock *fl2)
{
	return ((fl1->fl_end >= fl2->fl_start) &&
		(fl2->fl_end >= fl1->fl_start));
}

/*
 * Check whether two locks have the same owner.
 */
static int posix_same_owner(struct file_lock *fl1, struct file_lock *fl2)
{
	if (fl1->fl_lmops && fl1->fl_lmops->lm_compare_owner)
		return fl2->fl_lmops == fl1->fl_lmops &&
			fl1->fl_lmops->lm_compare_owner(fl1, fl2);
	return fl1->fl_owner == fl2->fl_owner;
}

/* Must be called with the flc_lock held! */
static void locks_insert_global_locks(struct file_lock *fl)
{
	struct file_lock_list_struct *fll = this_cpu_ptr(&file_lock_list);

	percpu_rwsem_assert_held(&file_rwsem);

	spin_lock(&fll->lock);
	fl->fl_link_cpu = smp_processor_id();
	hlist_add_head(&fl->fl_link, &fll->hlist);
	spin_unlock(&fll->lock);
}

/* Must be called with the flc_lock held! */
static void locks_delete_global_locks(struct file_lock *fl)
{
	struct file_lock_list_struct *fll;

	percpu_rwsem_assert_held(&file_rwsem);

	/*
	 * Avoid taking lock if already unhashed. This is safe since this check
	 * is done while holding the flc_lock, and new insertions into the list
	 * also require that it be held.
	 */
	if (hlist_unhashed(&fl->fl_link))
		return;

	fll = per_cpu_ptr(&file_lock_list, fl->fl_link_cpu);
	spin_lock(&fll->lock);
	hlist_del_init(&fl->fl_link);
	spin_unlock(&fll->lock);
}

static unsigned long
posix_owner_key(struct file_lock *fl)
{
	if (fl->fl_lmops && fl->fl_lmops->lm_owner_key)
		return fl->fl_lmops->lm_owner_key(fl);
	return (unsigned long)fl->fl_owner;
}

static void locks_insert_global_blocked(struct file_lock *waiter)
{
	lockdep_assert_held(&blocked_lock_lock);

	hash_add(blocked_hash, &waiter->fl_link, posix_owner_key(waiter));
}

static void locks_delete_global_blocked(struct file_lock *waiter)
{
	lockdep_assert_held(&blocked_lock_lock);

	hash_del(&waiter->fl_link);
}

/* Remove waiter from blocker's block list.
 * When blocker ends up pointing to itself then the list is empty.
 *
 * Must be called with blocked_lock_lock held.
 */
static void __locks_delete_block(struct file_lock *waiter)
{
	locks_delete_global_blocked(waiter);
	list_del_init(&waiter->fl_blocked_member);
	waiter->fl_blocker = NULL;
<<<<<<< HEAD
}

static void __locks_wake_up_blocks(struct file_lock *blocker)
{
	while (!list_empty(&blocker->fl_blocked_requests)) {
		struct file_lock *waiter;

		waiter = list_first_entry(&blocker->fl_blocked_requests,
					  struct file_lock, fl_blocked_member);
		__locks_delete_block(waiter);
		if (waiter->fl_lmops && waiter->fl_lmops->lm_notify)
			waiter->fl_lmops->lm_notify(waiter);
		else
			wake_up(&waiter->fl_wait);
	}
}

/**
 *	locks_delete_lock - stop waiting for a file lock
 *	@waiter: the lock which was waiting
 *
 *	lockd/nfsd need to disconnect the lock while working on it.
 */
int locks_delete_block(struct file_lock *waiter)
{
=======
}

static void __locks_wake_up_blocks(struct file_lock *blocker)
{
	while (!list_empty(&blocker->fl_blocked_requests)) {
		struct file_lock *waiter;

		waiter = list_first_entry(&blocker->fl_blocked_requests,
					  struct file_lock, fl_blocked_member);
		__locks_delete_block(waiter);
		if (waiter->fl_lmops && waiter->fl_lmops->lm_notify)
			waiter->fl_lmops->lm_notify(waiter);
		else
			wake_up(&waiter->fl_wait);
	}
}

/**
 *	locks_delete_lock - stop waiting for a file lock
 *	@waiter: the lock which was waiting
 *
 *	lockd/nfsd need to disconnect the lock while working on it.
 */
int locks_delete_block(struct file_lock *waiter)
{
>>>>>>> 0ecfebd2
	int status = -ENOENT;

	/*
	 * If fl_blocker is NULL, it won't be set again as this thread
	 * "owns" the lock and is the only one that might try to claim
	 * the lock.  So it is safe to test fl_blocker locklessly.
	 * Also if fl_blocker is NULL, this waiter is not listed on
	 * fl_blocked_requests for some lock, so no other request can
	 * be added to the list of fl_blocked_requests for this
	 * request.  So if fl_blocker is NULL, it is safe to
	 * locklessly check if fl_blocked_requests is empty.  If both
	 * of these checks succeed, there is no need to take the lock.
	 */
	if (waiter->fl_blocker == NULL &&
	    list_empty(&waiter->fl_blocked_requests))
		return status;
	spin_lock(&blocked_lock_lock);
	if (waiter->fl_blocker)
		status = 0;
	__locks_wake_up_blocks(waiter);
	__locks_delete_block(waiter);
	spin_unlock(&blocked_lock_lock);
	return status;
}
EXPORT_SYMBOL(locks_delete_block);

/* Insert waiter into blocker's block list.
 * We use a circular list so that processes can be easily woken up in
 * the order they blocked. The documentation doesn't require this but
 * it seems like the reasonable thing to do.
 *
 * Must be called with both the flc_lock and blocked_lock_lock held. The
 * fl_blocked_requests list itself is protected by the blocked_lock_lock,
 * but by ensuring that the flc_lock is also held on insertions we can avoid
 * taking the blocked_lock_lock in some cases when we see that the
 * fl_blocked_requests list is empty.
 *
 * Rather than just adding to the list, we check for conflicts with any existing
 * waiters, and add beneath any waiter that blocks the new waiter.
 * Thus wakeups don't happen until needed.
 */
static void __locks_insert_block(struct file_lock *blocker,
				 struct file_lock *waiter,
				 bool conflict(struct file_lock *,
					       struct file_lock *))
{
	struct file_lock *fl;
	BUG_ON(!list_empty(&waiter->fl_blocked_member));

new_blocker:
	list_for_each_entry(fl, &blocker->fl_blocked_requests, fl_blocked_member)
		if (conflict(fl, waiter)) {
			blocker =  fl;
			goto new_blocker;
		}
	waiter->fl_blocker = blocker;
	list_add_tail(&waiter->fl_blocked_member, &blocker->fl_blocked_requests);
	if (IS_POSIX(blocker) && !IS_OFDLCK(blocker))
		locks_insert_global_blocked(waiter);

	/* The requests in waiter->fl_blocked are known to conflict with
	 * waiter, but might not conflict with blocker, or the requests
	 * and lock which block it.  So they all need to be woken.
	 */
	__locks_wake_up_blocks(waiter);
}

/* Must be called with flc_lock held. */
static void locks_insert_block(struct file_lock *blocker,
			       struct file_lock *waiter,
			       bool conflict(struct file_lock *,
					     struct file_lock *))
{
	spin_lock(&blocked_lock_lock);
	__locks_insert_block(blocker, waiter, conflict);
	spin_unlock(&blocked_lock_lock);
}

/*
 * Wake up processes blocked waiting for blocker.
 *
 * Must be called with the inode->flc_lock held!
 */
static void locks_wake_up_blocks(struct file_lock *blocker)
{
	/*
	 * Avoid taking global lock if list is empty. This is safe since new
	 * blocked requests are only added to the list under the flc_lock, and
	 * the flc_lock is always held here. Note that removal from the
	 * fl_blocked_requests list does not require the flc_lock, so we must
	 * recheck list_empty() after acquiring the blocked_lock_lock.
	 */
	if (list_empty(&blocker->fl_blocked_requests))
		return;

	spin_lock(&blocked_lock_lock);
	__locks_wake_up_blocks(blocker);
	spin_unlock(&blocked_lock_lock);
}

static void
locks_insert_lock_ctx(struct file_lock *fl, struct list_head *before)
{
	list_add_tail(&fl->fl_list, before);
	locks_insert_global_locks(fl);
}

static void
locks_unlink_lock_ctx(struct file_lock *fl)
{
	locks_delete_global_locks(fl);
	list_del_init(&fl->fl_list);
	locks_wake_up_blocks(fl);
}

static void
locks_delete_lock_ctx(struct file_lock *fl, struct list_head *dispose)
{
	locks_unlink_lock_ctx(fl);
	if (dispose)
		list_add(&fl->fl_list, dispose);
	else
		locks_free_lock(fl);
}

/* Determine if lock sys_fl blocks lock caller_fl. Common functionality
 * checks for shared/exclusive status of overlapping locks.
 */
static bool locks_conflict(struct file_lock *caller_fl,
			   struct file_lock *sys_fl)
{
	if (sys_fl->fl_type == F_WRLCK)
		return true;
	if (caller_fl->fl_type == F_WRLCK)
		return true;
	return false;
}

/* Determine if lock sys_fl blocks lock caller_fl. POSIX specific
 * checking before calling the locks_conflict().
 */
static bool posix_locks_conflict(struct file_lock *caller_fl,
				 struct file_lock *sys_fl)
{
	/* POSIX locks owned by the same process do not conflict with
	 * each other.
	 */
	if (posix_same_owner(caller_fl, sys_fl))
		return false;

	/* Check whether they overlap */
	if (!locks_overlap(caller_fl, sys_fl))
		return false;

	return locks_conflict(caller_fl, sys_fl);
}

/* Determine if lock sys_fl blocks lock caller_fl. FLOCK specific
 * checking before calling the locks_conflict().
 */
static bool flock_locks_conflict(struct file_lock *caller_fl,
				 struct file_lock *sys_fl)
{
	/* FLOCK locks referring to the same filp do not conflict with
	 * each other.
	 */
	if (caller_fl->fl_file == sys_fl->fl_file)
		return false;
	if ((caller_fl->fl_type & LOCK_MAND) || (sys_fl->fl_type & LOCK_MAND))
		return false;

	return locks_conflict(caller_fl, sys_fl);
}

void
posix_test_lock(struct file *filp, struct file_lock *fl)
{
	struct file_lock *cfl;
	struct file_lock_context *ctx;
	struct inode *inode = locks_inode(filp);

	ctx = smp_load_acquire(&inode->i_flctx);
	if (!ctx || list_empty_careful(&ctx->flc_posix)) {
		fl->fl_type = F_UNLCK;
		return;
	}

	spin_lock(&ctx->flc_lock);
	list_for_each_entry(cfl, &ctx->flc_posix, fl_list) {
		if (posix_locks_conflict(fl, cfl)) {
			locks_copy_conflock(fl, cfl);
			goto out;
		}
	}
	fl->fl_type = F_UNLCK;
out:
	spin_unlock(&ctx->flc_lock);
	return;
}
EXPORT_SYMBOL(posix_test_lock);

/*
 * Deadlock detection:
 *
 * We attempt to detect deadlocks that are due purely to posix file
 * locks.
 *
 * We assume that a task can be waiting for at most one lock at a time.
 * So for any acquired lock, the process holding that lock may be
 * waiting on at most one other lock.  That lock in turns may be held by
 * someone waiting for at most one other lock.  Given a requested lock
 * caller_fl which is about to wait for a conflicting lock block_fl, we
 * follow this chain of waiters to ensure we are not about to create a
 * cycle.
 *
 * Since we do this before we ever put a process to sleep on a lock, we
 * are ensured that there is never a cycle; that is what guarantees that
 * the while() loop in posix_locks_deadlock() eventually completes.
 *
 * Note: the above assumption may not be true when handling lock
 * requests from a broken NFS client. It may also fail in the presence
 * of tasks (such as posix threads) sharing the same open file table.
 * To handle those cases, we just bail out after a few iterations.
 *
 * For FL_OFDLCK locks, the owner is the filp, not the files_struct.
 * Because the owner is not even nominally tied to a thread of
 * execution, the deadlock detection below can't reasonably work well. Just
 * skip it for those.
 *
 * In principle, we could do a more limited deadlock detection on FL_OFDLCK
 * locks that just checks for the case where two tasks are attempting to
 * upgrade from read to write locks on the same inode.
 */

#define MAX_DEADLK_ITERATIONS 10

/* Find a lock that the owner of the given block_fl is blocking on. */
static struct file_lock *what_owner_is_waiting_for(struct file_lock *block_fl)
{
	struct file_lock *fl;

	hash_for_each_possible(blocked_hash, fl, fl_link, posix_owner_key(block_fl)) {
		if (posix_same_owner(fl, block_fl)) {
			while (fl->fl_blocker)
				fl = fl->fl_blocker;
			return fl;
		}
	}
	return NULL;
}

/* Must be called with the blocked_lock_lock held! */
static int posix_locks_deadlock(struct file_lock *caller_fl,
				struct file_lock *block_fl)
{
	int i = 0;

	lockdep_assert_held(&blocked_lock_lock);

	/*
	 * This deadlock detector can't reasonably detect deadlocks with
	 * FL_OFDLCK locks, since they aren't owned by a process, per-se.
	 */
	if (IS_OFDLCK(caller_fl))
		return 0;

	while ((block_fl = what_owner_is_waiting_for(block_fl))) {
		if (i++ > MAX_DEADLK_ITERATIONS)
			return 0;
		if (posix_same_owner(caller_fl, block_fl))
			return 1;
	}
	return 0;
}

/* Try to create a FLOCK lock on filp. We always insert new FLOCK locks
 * after any leases, but before any posix locks.
 *
 * Note that if called with an FL_EXISTS argument, the caller may determine
 * whether or not a lock was successfully freed by testing the return
 * value for -ENOENT.
 */
static int flock_lock_inode(struct inode *inode, struct file_lock *request)
{
	struct file_lock *new_fl = NULL;
	struct file_lock *fl;
	struct file_lock_context *ctx;
	int error = 0;
	bool found = false;
	LIST_HEAD(dispose);

	ctx = locks_get_lock_context(inode, request->fl_type);
	if (!ctx) {
		if (request->fl_type != F_UNLCK)
			return -ENOMEM;
		return (request->fl_flags & FL_EXISTS) ? -ENOENT : 0;
	}

	if (!(request->fl_flags & FL_ACCESS) && (request->fl_type != F_UNLCK)) {
		new_fl = locks_alloc_lock();
		if (!new_fl)
			return -ENOMEM;
	}

	percpu_down_read(&file_rwsem);
	spin_lock(&ctx->flc_lock);
	if (request->fl_flags & FL_ACCESS)
		goto find_conflict;

	list_for_each_entry(fl, &ctx->flc_flock, fl_list) {
		if (request->fl_file != fl->fl_file)
			continue;
		if (request->fl_type == fl->fl_type)
			goto out;
		found = true;
		locks_delete_lock_ctx(fl, &dispose);
		break;
	}

	if (request->fl_type == F_UNLCK) {
		if ((request->fl_flags & FL_EXISTS) && !found)
			error = -ENOENT;
		goto out;
	}

find_conflict:
	list_for_each_entry(fl, &ctx->flc_flock, fl_list) {
		if (!flock_locks_conflict(request, fl))
			continue;
		error = -EAGAIN;
		if (!(request->fl_flags & FL_SLEEP))
			goto out;
		error = FILE_LOCK_DEFERRED;
		locks_insert_block(fl, request, flock_locks_conflict);
		goto out;
	}
	if (request->fl_flags & FL_ACCESS)
		goto out;
	locks_copy_lock(new_fl, request);
	locks_move_blocks(new_fl, request);
	locks_insert_lock_ctx(new_fl, &ctx->flc_flock);
	new_fl = NULL;
	error = 0;

out:
	spin_unlock(&ctx->flc_lock);
	percpu_up_read(&file_rwsem);
	if (new_fl)
		locks_free_lock(new_fl);
	locks_dispose_list(&dispose);
	trace_flock_lock_inode(inode, request, error);
	return error;
}

static int posix_lock_inode(struct inode *inode, struct file_lock *request,
			    struct file_lock *conflock)
{
	struct file_lock *fl, *tmp;
	struct file_lock *new_fl = NULL;
	struct file_lock *new_fl2 = NULL;
	struct file_lock *left = NULL;
	struct file_lock *right = NULL;
	struct file_lock_context *ctx;
	int error;
	bool added = false;
	LIST_HEAD(dispose);

	ctx = locks_get_lock_context(inode, request->fl_type);
	if (!ctx)
		return (request->fl_type == F_UNLCK) ? 0 : -ENOMEM;

	/*
	 * We may need two file_lock structures for this operation,
	 * so we get them in advance to avoid races.
	 *
	 * In some cases we can be sure, that no new locks will be needed
	 */
	if (!(request->fl_flags & FL_ACCESS) &&
	    (request->fl_type != F_UNLCK ||
	     request->fl_start != 0 || request->fl_end != OFFSET_MAX)) {
		new_fl = locks_alloc_lock();
		new_fl2 = locks_alloc_lock();
	}

	percpu_down_read(&file_rwsem);
	spin_lock(&ctx->flc_lock);
	/*
	 * New lock request. Walk all POSIX locks and look for conflicts. If
	 * there are any, either return error or put the request on the
	 * blocker's list of waiters and the global blocked_hash.
	 */
	if (request->fl_type != F_UNLCK) {
		list_for_each_entry(fl, &ctx->flc_posix, fl_list) {
			if (!posix_locks_conflict(request, fl))
				continue;
			if (conflock)
				locks_copy_conflock(conflock, fl);
			error = -EAGAIN;
			if (!(request->fl_flags & FL_SLEEP))
				goto out;
			/*
			 * Deadlock detection and insertion into the blocked
			 * locks list must be done while holding the same lock!
			 */
			error = -EDEADLK;
			spin_lock(&blocked_lock_lock);
			/*
			 * Ensure that we don't find any locks blocked on this
			 * request during deadlock detection.
			 */
			__locks_wake_up_blocks(request);
			if (likely(!posix_locks_deadlock(request, fl))) {
				error = FILE_LOCK_DEFERRED;
				__locks_insert_block(fl, request,
						     posix_locks_conflict);
			}
			spin_unlock(&blocked_lock_lock);
			goto out;
		}
	}

	/* If we're just looking for a conflict, we're done. */
	error = 0;
	if (request->fl_flags & FL_ACCESS)
		goto out;

	/* Find the first old lock with the same owner as the new lock */
	list_for_each_entry(fl, &ctx->flc_posix, fl_list) {
		if (posix_same_owner(request, fl))
			break;
	}

	/* Process locks with this owner. */
	list_for_each_entry_safe_from(fl, tmp, &ctx->flc_posix, fl_list) {
		if (!posix_same_owner(request, fl))
			break;

		/* Detect adjacent or overlapping regions (if same lock type) */
		if (request->fl_type == fl->fl_type) {
			/* In all comparisons of start vs end, use
			 * "start - 1" rather than "end + 1". If end
			 * is OFFSET_MAX, end + 1 will become negative.
			 */
			if (fl->fl_end < request->fl_start - 1)
				continue;
			/* If the next lock in the list has entirely bigger
			 * addresses than the new one, insert the lock here.
			 */
			if (fl->fl_start - 1 > request->fl_end)
				break;

			/* If we come here, the new and old lock are of the
			 * same type and adjacent or overlapping. Make one
			 * lock yielding from the lower start address of both
			 * locks to the higher end address.
			 */
			if (fl->fl_start > request->fl_start)
				fl->fl_start = request->fl_start;
			else
				request->fl_start = fl->fl_start;
			if (fl->fl_end < request->fl_end)
				fl->fl_end = request->fl_end;
			else
				request->fl_end = fl->fl_end;
			if (added) {
				locks_delete_lock_ctx(fl, &dispose);
				continue;
			}
			request = fl;
			added = true;
		} else {
			/* Processing for different lock types is a bit
			 * more complex.
			 */
			if (fl->fl_end < request->fl_start)
				continue;
			if (fl->fl_start > request->fl_end)
				break;
			if (request->fl_type == F_UNLCK)
				added = true;
			if (fl->fl_start < request->fl_start)
				left = fl;
			/* If the next lock in the list has a higher end
			 * address than the new one, insert the new one here.
			 */
			if (fl->fl_end > request->fl_end) {
				right = fl;
				break;
			}
			if (fl->fl_start >= request->fl_start) {
				/* The new lock completely replaces an old
				 * one (This may happen several times).
				 */
				if (added) {
					locks_delete_lock_ctx(fl, &dispose);
					continue;
				}
				/*
				 * Replace the old lock with new_fl, and
				 * remove the old one. It's safe to do the
				 * insert here since we know that we won't be
				 * using new_fl later, and that the lock is
				 * just replacing an existing lock.
				 */
				error = -ENOLCK;
				if (!new_fl)
					goto out;
				locks_copy_lock(new_fl, request);
				request = new_fl;
				new_fl = NULL;
				locks_insert_lock_ctx(request, &fl->fl_list);
				locks_delete_lock_ctx(fl, &dispose);
				added = true;
			}
		}
	}

	/*
	 * The above code only modifies existing locks in case of merging or
	 * replacing. If new lock(s) need to be inserted all modifications are
	 * done below this, so it's safe yet to bail out.
	 */
	error = -ENOLCK; /* "no luck" */
	if (right && left == right && !new_fl2)
		goto out;

	error = 0;
	if (!added) {
		if (request->fl_type == F_UNLCK) {
			if (request->fl_flags & FL_EXISTS)
				error = -ENOENT;
			goto out;
		}

		if (!new_fl) {
			error = -ENOLCK;
			goto out;
		}
		locks_copy_lock(new_fl, request);
		locks_move_blocks(new_fl, request);
		locks_insert_lock_ctx(new_fl, &fl->fl_list);
		fl = new_fl;
		new_fl = NULL;
	}
	if (right) {
		if (left == right) {
			/* The new lock breaks the old one in two pieces,
			 * so we have to use the second new lock.
			 */
			left = new_fl2;
			new_fl2 = NULL;
			locks_copy_lock(left, right);
			locks_insert_lock_ctx(left, &fl->fl_list);
		}
		right->fl_start = request->fl_end + 1;
		locks_wake_up_blocks(right);
	}
	if (left) {
		left->fl_end = request->fl_start - 1;
		locks_wake_up_blocks(left);
	}
 out:
	spin_unlock(&ctx->flc_lock);
	percpu_up_read(&file_rwsem);
	/*
	 * Free any unused locks.
	 */
	if (new_fl)
		locks_free_lock(new_fl);
	if (new_fl2)
		locks_free_lock(new_fl2);
	locks_dispose_list(&dispose);
	trace_posix_lock_inode(inode, request, error);

	return error;
}

/**
 * posix_lock_file - Apply a POSIX-style lock to a file
 * @filp: The file to apply the lock to
 * @fl: The lock to be applied
 * @conflock: Place to return a copy of the conflicting lock, if found.
 *
 * Add a POSIX style lock to a file.
 * We merge adjacent & overlapping locks whenever possible.
 * POSIX locks are sorted by owner task, then by starting address
 *
 * Note that if called with an FL_EXISTS argument, the caller may determine
 * whether or not a lock was successfully freed by testing the return
 * value for -ENOENT.
 */
int posix_lock_file(struct file *filp, struct file_lock *fl,
			struct file_lock *conflock)
{
	return posix_lock_inode(locks_inode(filp), fl, conflock);
}
EXPORT_SYMBOL(posix_lock_file);

/**
 * posix_lock_inode_wait - Apply a POSIX-style lock to a file
 * @inode: inode of file to which lock request should be applied
 * @fl: The lock to be applied
 *
 * Apply a POSIX style lock request to an inode.
 */
static int posix_lock_inode_wait(struct inode *inode, struct file_lock *fl)
{
	int error;
	might_sleep ();
	for (;;) {
		error = posix_lock_inode(inode, fl, NULL);
		if (error != FILE_LOCK_DEFERRED)
			break;
		error = wait_event_interruptible(fl->fl_wait, !fl->fl_blocker);
		if (error)
			break;
	}
	locks_delete_block(fl);
	return error;
}

#ifdef CONFIG_MANDATORY_FILE_LOCKING
/**
 * locks_mandatory_locked - Check for an active lock
 * @file: the file to check
 *
 * Searches the inode's list of locks to find any POSIX locks which conflict.
 * This function is called from locks_verify_locked() only.
 */
int locks_mandatory_locked(struct file *file)
{
	int ret;
	struct inode *inode = locks_inode(file);
	struct file_lock_context *ctx;
	struct file_lock *fl;

	ctx = smp_load_acquire(&inode->i_flctx);
	if (!ctx || list_empty_careful(&ctx->flc_posix))
		return 0;

	/*
	 * Search the lock list for this inode for any POSIX locks.
	 */
	spin_lock(&ctx->flc_lock);
	ret = 0;
	list_for_each_entry(fl, &ctx->flc_posix, fl_list) {
		if (fl->fl_owner != current->files &&
		    fl->fl_owner != file) {
			ret = -EAGAIN;
			break;
		}
	}
	spin_unlock(&ctx->flc_lock);
	return ret;
}

/**
 * locks_mandatory_area - Check for a conflicting lock
 * @inode:	the file to check
 * @filp:       how the file was opened (if it was)
 * @start:	first byte in the file to check
 * @end:	lastbyte in the file to check
 * @type:	%F_WRLCK for a write lock, else %F_RDLCK
 *
 * Searches the inode's list of locks to find any POSIX locks which conflict.
 */
int locks_mandatory_area(struct inode *inode, struct file *filp, loff_t start,
			 loff_t end, unsigned char type)
{
	struct file_lock fl;
	int error;
	bool sleep = false;

	locks_init_lock(&fl);
	fl.fl_pid = current->tgid;
	fl.fl_file = filp;
	fl.fl_flags = FL_POSIX | FL_ACCESS;
	if (filp && !(filp->f_flags & O_NONBLOCK))
		sleep = true;
	fl.fl_type = type;
	fl.fl_start = start;
	fl.fl_end = end;

	for (;;) {
		if (filp) {
			fl.fl_owner = filp;
			fl.fl_flags &= ~FL_SLEEP;
			error = posix_lock_inode(inode, &fl, NULL);
			if (!error)
				break;
		}

		if (sleep)
			fl.fl_flags |= FL_SLEEP;
		fl.fl_owner = current->files;
		error = posix_lock_inode(inode, &fl, NULL);
		if (error != FILE_LOCK_DEFERRED)
			break;
		error = wait_event_interruptible(fl.fl_wait, !fl.fl_blocker);
		if (!error) {
			/*
			 * If we've been sleeping someone might have
			 * changed the permissions behind our back.
			 */
			if (__mandatory_lock(inode))
				continue;
		}

		break;
	}
	locks_delete_block(&fl);

	return error;
}
EXPORT_SYMBOL(locks_mandatory_area);
#endif /* CONFIG_MANDATORY_FILE_LOCKING */

static void lease_clear_pending(struct file_lock *fl, int arg)
{
	switch (arg) {
	case F_UNLCK:
		fl->fl_flags &= ~FL_UNLOCK_PENDING;
		/* fall through */
	case F_RDLCK:
		fl->fl_flags &= ~FL_DOWNGRADE_PENDING;
	}
}

/* We already had a lease on this file; just change its type */
int lease_modify(struct file_lock *fl, int arg, struct list_head *dispose)
{
	int error = assign_type(fl, arg);

	if (error)
		return error;
	lease_clear_pending(fl, arg);
	locks_wake_up_blocks(fl);
	if (arg == F_UNLCK) {
		struct file *filp = fl->fl_file;

		f_delown(filp);
		filp->f_owner.signum = 0;
		fasync_helper(0, fl->fl_file, 0, &fl->fl_fasync);
		if (fl->fl_fasync != NULL) {
			printk(KERN_ERR "locks_delete_lock: fasync == %p\n", fl->fl_fasync);
			fl->fl_fasync = NULL;
		}
		locks_delete_lock_ctx(fl, dispose);
	}
	return 0;
}
EXPORT_SYMBOL(lease_modify);

static bool past_time(unsigned long then)
{
	if (!then)
		/* 0 is a special value meaning "this never expires": */
		return false;
	return time_after(jiffies, then);
}

static void time_out_leases(struct inode *inode, struct list_head *dispose)
{
	struct file_lock_context *ctx = inode->i_flctx;
	struct file_lock *fl, *tmp;

	lockdep_assert_held(&ctx->flc_lock);

	list_for_each_entry_safe(fl, tmp, &ctx->flc_lease, fl_list) {
		trace_time_out_leases(inode, fl);
		if (past_time(fl->fl_downgrade_time))
			lease_modify(fl, F_RDLCK, dispose);
		if (past_time(fl->fl_break_time))
			lease_modify(fl, F_UNLCK, dispose);
	}
}

static bool leases_conflict(struct file_lock *lease, struct file_lock *breaker)
{
	if ((breaker->fl_flags & FL_LAYOUT) != (lease->fl_flags & FL_LAYOUT))
		return false;
	if ((breaker->fl_flags & FL_DELEG) && (lease->fl_flags & FL_LEASE))
		return false;
	return locks_conflict(breaker, lease);
}

static bool
any_leases_conflict(struct inode *inode, struct file_lock *breaker)
{
	struct file_lock_context *ctx = inode->i_flctx;
	struct file_lock *fl;

	lockdep_assert_held(&ctx->flc_lock);

	list_for_each_entry(fl, &ctx->flc_lease, fl_list) {
		if (leases_conflict(fl, breaker))
			return true;
	}
	return false;
}

/**
 *	__break_lease	-	revoke all outstanding leases on file
 *	@inode: the inode of the file to return
 *	@mode: O_RDONLY: break only write leases; O_WRONLY or O_RDWR:
 *	    break all leases
 *	@type: FL_LEASE: break leases and delegations; FL_DELEG: break
 *	    only delegations
 *
 *	break_lease (inlined for speed) has checked there already is at least
 *	some kind of lock (maybe a lease) on this file.  Leases are broken on
 *	a call to open() or truncate().  This function can sleep unless you
 *	specified %O_NONBLOCK to your open().
 */
int __break_lease(struct inode *inode, unsigned int mode, unsigned int type)
{
	int error = 0;
	struct file_lock_context *ctx;
	struct file_lock *new_fl, *fl, *tmp;
	unsigned long break_time;
	int want_write = (mode & O_ACCMODE) != O_RDONLY;
	LIST_HEAD(dispose);

	new_fl = lease_alloc(NULL, want_write ? F_WRLCK : F_RDLCK);
	if (IS_ERR(new_fl))
		return PTR_ERR(new_fl);
	new_fl->fl_flags = type;

	/* typically we will check that ctx is non-NULL before calling */
	ctx = smp_load_acquire(&inode->i_flctx);
	if (!ctx) {
		WARN_ON_ONCE(1);
		return error;
	}

	percpu_down_read(&file_rwsem);
	spin_lock(&ctx->flc_lock);

	time_out_leases(inode, &dispose);

	if (!any_leases_conflict(inode, new_fl))
		goto out;

	break_time = 0;
	if (lease_break_time > 0) {
		break_time = jiffies + lease_break_time * HZ;
		if (break_time == 0)
			break_time++;	/* so that 0 means no break time */
	}

	list_for_each_entry_safe(fl, tmp, &ctx->flc_lease, fl_list) {
		if (!leases_conflict(fl, new_fl))
			continue;
		if (want_write) {
			if (fl->fl_flags & FL_UNLOCK_PENDING)
				continue;
			fl->fl_flags |= FL_UNLOCK_PENDING;
			fl->fl_break_time = break_time;
		} else {
			if (lease_breaking(fl))
				continue;
			fl->fl_flags |= FL_DOWNGRADE_PENDING;
			fl->fl_downgrade_time = break_time;
		}
		if (fl->fl_lmops->lm_break(fl))
			locks_delete_lock_ctx(fl, &dispose);
	}

	if (list_empty(&ctx->flc_lease))
		goto out;

	if (mode & O_NONBLOCK) {
		trace_break_lease_noblock(inode, new_fl);
		error = -EWOULDBLOCK;
		goto out;
	}

restart:
	fl = list_first_entry(&ctx->flc_lease, struct file_lock, fl_list);
	break_time = fl->fl_break_time;
	if (break_time != 0)
		break_time -= jiffies;
	if (break_time == 0)
		break_time++;
	locks_insert_block(fl, new_fl, leases_conflict);
	trace_break_lease_block(inode, new_fl);
	spin_unlock(&ctx->flc_lock);
	percpu_up_read(&file_rwsem);

	locks_dispose_list(&dispose);
	error = wait_event_interruptible_timeout(new_fl->fl_wait,
						!new_fl->fl_blocker, break_time);

	percpu_down_read(&file_rwsem);
	spin_lock(&ctx->flc_lock);
	trace_break_lease_unblock(inode, new_fl);
	locks_delete_block(new_fl);
	if (error >= 0) {
		/*
		 * Wait for the next conflicting lease that has not been
		 * broken yet
		 */
		if (error == 0)
			time_out_leases(inode, &dispose);
		if (any_leases_conflict(inode, new_fl))
			goto restart;
		error = 0;
	}
out:
	spin_unlock(&ctx->flc_lock);
	percpu_up_read(&file_rwsem);
	locks_dispose_list(&dispose);
	locks_free_lock(new_fl);
	return error;
}
EXPORT_SYMBOL(__break_lease);

/**
 *	lease_get_mtime - update modified time of an inode with exclusive lease
 *	@inode: the inode
 *      @time:  pointer to a timespec which contains the last modified time
 *
 * This is to force NFS clients to flush their caches for files with
 * exclusive leases.  The justification is that if someone has an
 * exclusive lease, then they could be modifying it.
 */
void lease_get_mtime(struct inode *inode, struct timespec64 *time)
{
	bool has_lease = false;
	struct file_lock_context *ctx;
	struct file_lock *fl;

	ctx = smp_load_acquire(&inode->i_flctx);
	if (ctx && !list_empty_careful(&ctx->flc_lease)) {
		spin_lock(&ctx->flc_lock);
		fl = list_first_entry_or_null(&ctx->flc_lease,
					      struct file_lock, fl_list);
		if (fl && (fl->fl_type == F_WRLCK))
			has_lease = true;
		spin_unlock(&ctx->flc_lock);
	}

	if (has_lease)
		*time = current_time(inode);
}
EXPORT_SYMBOL(lease_get_mtime);

/**
 *	fcntl_getlease - Enquire what lease is currently active
 *	@filp: the file
 *
 *	The value returned by this function will be one of
 *	(if no lease break is pending):
 *
 *	%F_RDLCK to indicate a shared lease is held.
 *
 *	%F_WRLCK to indicate an exclusive lease is held.
 *
 *	%F_UNLCK to indicate no lease is held.
 *
 *	(if a lease break is pending):
 *
 *	%F_RDLCK to indicate an exclusive lease needs to be
 *		changed to a shared lease (or removed).
 *
 *	%F_UNLCK to indicate the lease needs to be removed.
 *
 *	XXX: sfr & willy disagree over whether F_INPROGRESS
 *	should be returned to userspace.
 */
int fcntl_getlease(struct file *filp)
{
	struct file_lock *fl;
	struct inode *inode = locks_inode(filp);
	struct file_lock_context *ctx;
	int type = F_UNLCK;
	LIST_HEAD(dispose);

	ctx = smp_load_acquire(&inode->i_flctx);
	if (ctx && !list_empty_careful(&ctx->flc_lease)) {
		percpu_down_read(&file_rwsem);
		spin_lock(&ctx->flc_lock);
		time_out_leases(inode, &dispose);
		list_for_each_entry(fl, &ctx->flc_lease, fl_list) {
			if (fl->fl_file != filp)
				continue;
			type = target_leasetype(fl);
			break;
		}
		spin_unlock(&ctx->flc_lock);
		percpu_up_read(&file_rwsem);

		locks_dispose_list(&dispose);
	}
	return type;
}

/**
 * check_conflicting_open - see if the given dentry points to a file that has
 *			    an existing open that would conflict with the
 *			    desired lease.
 * @dentry:	dentry to check
 * @arg:	type of lease that we're trying to acquire
 * @flags:	current lock flags
 *
 * Check to see if there's an existing open fd on this file that would
 * conflict with the lease we're trying to set.
 */
static int
check_conflicting_open(const struct dentry *dentry, const long arg, int flags)
{
	int ret = 0;
	struct inode *inode = dentry->d_inode;

	if (flags & FL_LAYOUT)
		return 0;

	if ((arg == F_RDLCK) && inode_is_open_for_write(inode))
		return -EAGAIN;

	if ((arg == F_WRLCK) && ((d_count(dentry) > 1) ||
	    (atomic_read(&inode->i_count) > 1)))
		ret = -EAGAIN;

	return ret;
}

static int
generic_add_lease(struct file *filp, long arg, struct file_lock **flp, void **priv)
{
	struct file_lock *fl, *my_fl = NULL, *lease;
	struct dentry *dentry = filp->f_path.dentry;
	struct inode *inode = dentry->d_inode;
	struct file_lock_context *ctx;
	bool is_deleg = (*flp)->fl_flags & FL_DELEG;
	int error;
	LIST_HEAD(dispose);

	lease = *flp;
	trace_generic_add_lease(inode, lease);

	/* Note that arg is never F_UNLCK here */
	ctx = locks_get_lock_context(inode, arg);
	if (!ctx)
		return -ENOMEM;

	/*
	 * In the delegation case we need mutual exclusion with
	 * a number of operations that take the i_mutex.  We trylock
	 * because delegations are an optional optimization, and if
	 * there's some chance of a conflict--we'd rather not
	 * bother, maybe that's a sign this just isn't a good file to
	 * hand out a delegation on.
	 */
	if (is_deleg && !inode_trylock(inode))
		return -EAGAIN;

	if (is_deleg && arg == F_WRLCK) {
		/* Write delegations are not currently supported: */
		inode_unlock(inode);
		WARN_ON_ONCE(1);
		return -EINVAL;
	}

	percpu_down_read(&file_rwsem);
	spin_lock(&ctx->flc_lock);
	time_out_leases(inode, &dispose);
	error = check_conflicting_open(dentry, arg, lease->fl_flags);
	if (error)
		goto out;

	/*
	 * At this point, we know that if there is an exclusive
	 * lease on this file, then we hold it on this filp
	 * (otherwise our open of this file would have blocked).
	 * And if we are trying to acquire an exclusive lease,
	 * then the file is not open by anyone (including us)
	 * except for this filp.
	 */
	error = -EAGAIN;
	list_for_each_entry(fl, &ctx->flc_lease, fl_list) {
		if (fl->fl_file == filp &&
		    fl->fl_owner == lease->fl_owner) {
			my_fl = fl;
			continue;
		}

		/*
		 * No exclusive leases if someone else has a lease on
		 * this file:
		 */
		if (arg == F_WRLCK)
			goto out;
		/*
		 * Modifying our existing lease is OK, but no getting a
		 * new lease if someone else is opening for write:
		 */
		if (fl->fl_flags & FL_UNLOCK_PENDING)
			goto out;
	}

	if (my_fl != NULL) {
		lease = my_fl;
		error = lease->fl_lmops->lm_change(lease, arg, &dispose);
		if (error)
			goto out;
		goto out_setup;
	}

	error = -EINVAL;
	if (!leases_enable)
		goto out;

	locks_insert_lock_ctx(lease, &ctx->flc_lease);
	/*
	 * The check in break_lease() is lockless. It's possible for another
	 * open to race in after we did the earlier check for a conflicting
	 * open but before the lease was inserted. Check again for a
	 * conflicting open and cancel the lease if there is one.
	 *
	 * We also add a barrier here to ensure that the insertion of the lock
	 * precedes these checks.
	 */
	smp_mb();
	error = check_conflicting_open(dentry, arg, lease->fl_flags);
	if (error) {
		locks_unlink_lock_ctx(lease);
		goto out;
	}

out_setup:
	if (lease->fl_lmops->lm_setup)
		lease->fl_lmops->lm_setup(lease, priv);
out:
	spin_unlock(&ctx->flc_lock);
	percpu_up_read(&file_rwsem);
	locks_dispose_list(&dispose);
	if (is_deleg)
		inode_unlock(inode);
	if (!error && !my_fl)
		*flp = NULL;
	return error;
}

static int generic_delete_lease(struct file *filp, void *owner)
{
	int error = -EAGAIN;
	struct file_lock *fl, *victim = NULL;
	struct inode *inode = locks_inode(filp);
	struct file_lock_context *ctx;
	LIST_HEAD(dispose);

	ctx = smp_load_acquire(&inode->i_flctx);
	if (!ctx) {
		trace_generic_delete_lease(inode, NULL);
		return error;
	}

	percpu_down_read(&file_rwsem);
	spin_lock(&ctx->flc_lock);
	list_for_each_entry(fl, &ctx->flc_lease, fl_list) {
		if (fl->fl_file == filp &&
		    fl->fl_owner == owner) {
			victim = fl;
			break;
		}
	}
	trace_generic_delete_lease(inode, victim);
	if (victim)
		error = fl->fl_lmops->lm_change(victim, F_UNLCK, &dispose);
	spin_unlock(&ctx->flc_lock);
	percpu_up_read(&file_rwsem);
	locks_dispose_list(&dispose);
	return error;
}

/**
 *	generic_setlease	-	sets a lease on an open file
 *	@filp:	file pointer
 *	@arg:	type of lease to obtain
 *	@flp:	input - file_lock to use, output - file_lock inserted
 *	@priv:	private data for lm_setup (may be NULL if lm_setup
 *		doesn't require it)
 *
 *	The (input) flp->fl_lmops->lm_break function is required
 *	by break_lease().
 */
int generic_setlease(struct file *filp, long arg, struct file_lock **flp,
			void **priv)
{
	struct inode *inode = locks_inode(filp);
	int error;

	if ((!uid_eq(current_fsuid(), inode->i_uid)) && !capable(CAP_LEASE))
		return -EACCES;
	if (!S_ISREG(inode->i_mode))
		return -EINVAL;
	error = security_file_lock(filp, arg);
	if (error)
		return error;

	switch (arg) {
	case F_UNLCK:
		return generic_delete_lease(filp, *priv);
	case F_RDLCK:
	case F_WRLCK:
		if (!(*flp)->fl_lmops->lm_break) {
			WARN_ON_ONCE(1);
			return -ENOLCK;
		}

		return generic_add_lease(filp, arg, flp, priv);
	default:
		return -EINVAL;
	}
}
EXPORT_SYMBOL(generic_setlease);

/**
 * vfs_setlease        -       sets a lease on an open file
 * @filp:	file pointer
 * @arg:	type of lease to obtain
 * @lease:	file_lock to use when adding a lease
 * @priv:	private info for lm_setup when adding a lease (may be
 *		NULL if lm_setup doesn't require it)
 *
 * Call this to establish a lease on the file. The "lease" argument is not
 * used for F_UNLCK requests and may be NULL. For commands that set or alter
 * an existing lease, the ``(*lease)->fl_lmops->lm_break`` operation must be
 * set; if not, this function will return -ENOLCK (and generate a scary-looking
 * stack trace).
 *
 * The "priv" pointer is passed directly to the lm_setup function as-is. It
 * may be NULL if the lm_setup operation doesn't require it.
 */
int
vfs_setlease(struct file *filp, long arg, struct file_lock **lease, void **priv)
{
	if (filp->f_op->setlease)
		return filp->f_op->setlease(filp, arg, lease, priv);
	else
		return generic_setlease(filp, arg, lease, priv);
}
EXPORT_SYMBOL_GPL(vfs_setlease);

static int do_fcntl_add_lease(unsigned int fd, struct file *filp, long arg)
{
	struct file_lock *fl;
	struct fasync_struct *new;
	int error;

	fl = lease_alloc(filp, arg);
	if (IS_ERR(fl))
		return PTR_ERR(fl);

	new = fasync_alloc();
	if (!new) {
		locks_free_lock(fl);
		return -ENOMEM;
	}
	new->fa_fd = fd;

	error = vfs_setlease(filp, arg, &fl, (void **)&new);
	if (fl)
		locks_free_lock(fl);
	if (new)
		fasync_free(new);
	return error;
}

/**
 *	fcntl_setlease	-	sets a lease on an open file
 *	@fd: open file descriptor
 *	@filp: file pointer
 *	@arg: type of lease to obtain
 *
 *	Call this fcntl to establish a lease on the file.
 *	Note that you also need to call %F_SETSIG to
 *	receive a signal when the lease is broken.
 */
int fcntl_setlease(unsigned int fd, struct file *filp, long arg)
{
	if (arg == F_UNLCK)
		return vfs_setlease(filp, F_UNLCK, NULL, (void **)&filp);
	return do_fcntl_add_lease(fd, filp, arg);
}

/**
 * flock_lock_inode_wait - Apply a FLOCK-style lock to a file
 * @inode: inode of the file to apply to
 * @fl: The lock to be applied
 *
 * Apply a FLOCK style lock request to an inode.
 */
static int flock_lock_inode_wait(struct inode *inode, struct file_lock *fl)
{
	int error;
	might_sleep();
	for (;;) {
		error = flock_lock_inode(inode, fl);
		if (error != FILE_LOCK_DEFERRED)
			break;
		error = wait_event_interruptible(fl->fl_wait, !fl->fl_blocker);
		if (error)
			break;
	}
	locks_delete_block(fl);
	return error;
}

/**
 * locks_lock_inode_wait - Apply a lock to an inode
 * @inode: inode of the file to apply to
 * @fl: The lock to be applied
 *
 * Apply a POSIX or FLOCK style lock request to an inode.
 */
int locks_lock_inode_wait(struct inode *inode, struct file_lock *fl)
{
	int res = 0;
	switch (fl->fl_flags & (FL_POSIX|FL_FLOCK)) {
		case FL_POSIX:
			res = posix_lock_inode_wait(inode, fl);
			break;
		case FL_FLOCK:
			res = flock_lock_inode_wait(inode, fl);
			break;
		default:
			BUG();
	}
	return res;
}
EXPORT_SYMBOL(locks_lock_inode_wait);

/**
 *	sys_flock: - flock() system call.
 *	@fd: the file descriptor to lock.
 *	@cmd: the type of lock to apply.
 *
 *	Apply a %FL_FLOCK style lock to an open file descriptor.
 *	The @cmd can be one of:
 *
 *	- %LOCK_SH -- a shared lock.
 *	- %LOCK_EX -- an exclusive lock.
 *	- %LOCK_UN -- remove an existing lock.
 *	- %LOCK_MAND -- a 'mandatory' flock.
 *	  This exists to emulate Windows Share Modes.
 *
 *	%LOCK_MAND can be combined with %LOCK_READ or %LOCK_WRITE to allow other
 *	processes read and write access respectively.
 */
SYSCALL_DEFINE2(flock, unsigned int, fd, unsigned int, cmd)
{
	struct fd f = fdget(fd);
	struct file_lock *lock;
	int can_sleep, unlock;
	int error;

	error = -EBADF;
	if (!f.file)
		goto out;

	can_sleep = !(cmd & LOCK_NB);
	cmd &= ~LOCK_NB;
	unlock = (cmd == LOCK_UN);

	if (!unlock && !(cmd & LOCK_MAND) &&
	    !(f.file->f_mode & (FMODE_READ|FMODE_WRITE)))
		goto out_putf;

	lock = flock_make_lock(f.file, cmd, NULL);
	if (IS_ERR(lock)) {
		error = PTR_ERR(lock);
		goto out_putf;
	}

	if (can_sleep)
		lock->fl_flags |= FL_SLEEP;

	error = security_file_lock(f.file, lock->fl_type);
	if (error)
		goto out_free;

	if (f.file->f_op->flock)
		error = f.file->f_op->flock(f.file,
					  (can_sleep) ? F_SETLKW : F_SETLK,
					  lock);
	else
		error = locks_lock_file_wait(f.file, lock);

 out_free:
	locks_free_lock(lock);

 out_putf:
	fdput(f);
 out:
	return error;
}

/**
 * vfs_test_lock - test file byte range lock
 * @filp: The file to test lock for
 * @fl: The lock to test; also used to hold result
 *
 * Returns -ERRNO on failure.  Indicates presence of conflicting lock by
 * setting conf->fl_type to something other than F_UNLCK.
 */
int vfs_test_lock(struct file *filp, struct file_lock *fl)
{
	if (filp->f_op->lock)
		return filp->f_op->lock(filp, F_GETLK, fl);
	posix_test_lock(filp, fl);
	return 0;
}
EXPORT_SYMBOL_GPL(vfs_test_lock);

/**
 * locks_translate_pid - translate a file_lock's fl_pid number into a namespace
 * @fl: The file_lock who's fl_pid should be translated
 * @ns: The namespace into which the pid should be translated
 *
 * Used to tranlate a fl_pid into a namespace virtual pid number
 */
static pid_t locks_translate_pid(struct file_lock *fl, struct pid_namespace *ns)
{
	pid_t vnr;
	struct pid *pid;

	if (IS_OFDLCK(fl))
		return -1;
	if (IS_REMOTELCK(fl))
		return fl->fl_pid;
	/*
	 * If the flock owner process is dead and its pid has been already
	 * freed, the translation below won't work, but we still want to show
	 * flock owner pid number in init pidns.
	 */
	if (ns == &init_pid_ns)
		return (pid_t)fl->fl_pid;

	rcu_read_lock();
	pid = find_pid_ns(fl->fl_pid, &init_pid_ns);
	vnr = pid_nr_ns(pid, ns);
	rcu_read_unlock();
	return vnr;
}

static int posix_lock_to_flock(struct flock *flock, struct file_lock *fl)
{
	flock->l_pid = locks_translate_pid(fl, task_active_pid_ns(current));
#if BITS_PER_LONG == 32
	/*
	 * Make sure we can represent the posix lock via
	 * legacy 32bit flock.
	 */
	if (fl->fl_start > OFFT_OFFSET_MAX)
		return -EOVERFLOW;
	if (fl->fl_end != OFFSET_MAX && fl->fl_end > OFFT_OFFSET_MAX)
		return -EOVERFLOW;
#endif
	flock->l_start = fl->fl_start;
	flock->l_len = fl->fl_end == OFFSET_MAX ? 0 :
		fl->fl_end - fl->fl_start + 1;
	flock->l_whence = 0;
	flock->l_type = fl->fl_type;
	return 0;
}

#if BITS_PER_LONG == 32
static void posix_lock_to_flock64(struct flock64 *flock, struct file_lock *fl)
{
	flock->l_pid = locks_translate_pid(fl, task_active_pid_ns(current));
	flock->l_start = fl->fl_start;
	flock->l_len = fl->fl_end == OFFSET_MAX ? 0 :
		fl->fl_end - fl->fl_start + 1;
	flock->l_whence = 0;
	flock->l_type = fl->fl_type;
}
#endif

/* Report the first existing lock that would conflict with l.
 * This implements the F_GETLK command of fcntl().
 */
int fcntl_getlk(struct file *filp, unsigned int cmd, struct flock *flock)
{
	struct file_lock *fl;
	int error;

	fl = locks_alloc_lock();
	if (fl == NULL)
		return -ENOMEM;
	error = -EINVAL;
	if (flock->l_type != F_RDLCK && flock->l_type != F_WRLCK)
		goto out;

	error = flock_to_posix_lock(filp, fl, flock);
	if (error)
		goto out;

	if (cmd == F_OFD_GETLK) {
		error = -EINVAL;
		if (flock->l_pid != 0)
			goto out;

		cmd = F_GETLK;
		fl->fl_flags |= FL_OFDLCK;
		fl->fl_owner = filp;
	}

	error = vfs_test_lock(filp, fl);
	if (error)
		goto out;

	flock->l_type = fl->fl_type;
	if (fl->fl_type != F_UNLCK) {
		error = posix_lock_to_flock(flock, fl);
		if (error)
			goto out;
	}
out:
	locks_free_lock(fl);
	return error;
}

/**
 * vfs_lock_file - file byte range lock
 * @filp: The file to apply the lock to
 * @cmd: type of locking operation (F_SETLK, F_GETLK, etc.)
 * @fl: The lock to be applied
 * @conf: Place to return a copy of the conflicting lock, if found.
 *
 * A caller that doesn't care about the conflicting lock may pass NULL
 * as the final argument.
 *
 * If the filesystem defines a private ->lock() method, then @conf will
 * be left unchanged; so a caller that cares should initialize it to
 * some acceptable default.
 *
 * To avoid blocking kernel daemons, such as lockd, that need to acquire POSIX
 * locks, the ->lock() interface may return asynchronously, before the lock has
 * been granted or denied by the underlying filesystem, if (and only if)
 * lm_grant is set. Callers expecting ->lock() to return asynchronously
 * will only use F_SETLK, not F_SETLKW; they will set FL_SLEEP if (and only if)
 * the request is for a blocking lock. When ->lock() does return asynchronously,
 * it must return FILE_LOCK_DEFERRED, and call ->lm_grant() when the lock
 * request completes.
 * If the request is for non-blocking lock the file system should return
 * FILE_LOCK_DEFERRED then try to get the lock and call the callback routine
 * with the result. If the request timed out the callback routine will return a
 * nonzero return code and the file system should release the lock. The file
 * system is also responsible to keep a corresponding posix lock when it
 * grants a lock so the VFS can find out which locks are locally held and do
 * the correct lock cleanup when required.
 * The underlying filesystem must not drop the kernel lock or call
 * ->lm_grant() before returning to the caller with a FILE_LOCK_DEFERRED
 * return code.
 */
int vfs_lock_file(struct file *filp, unsigned int cmd, struct file_lock *fl, struct file_lock *conf)
{
	if (filp->f_op->lock)
		return filp->f_op->lock(filp, cmd, fl);
	else
		return posix_lock_file(filp, fl, conf);
}
EXPORT_SYMBOL_GPL(vfs_lock_file);

static int do_lock_file_wait(struct file *filp, unsigned int cmd,
			     struct file_lock *fl)
{
	int error;

	error = security_file_lock(filp, fl->fl_type);
	if (error)
		return error;

	for (;;) {
		error = vfs_lock_file(filp, cmd, fl, NULL);
		if (error != FILE_LOCK_DEFERRED)
			break;
		error = wait_event_interruptible(fl->fl_wait, !fl->fl_blocker);
		if (error)
			break;
	}
	locks_delete_block(fl);

	return error;
}

/* Ensure that fl->fl_file has compatible f_mode for F_SETLK calls */
static int
check_fmode_for_setlk(struct file_lock *fl)
{
	switch (fl->fl_type) {
	case F_RDLCK:
		if (!(fl->fl_file->f_mode & FMODE_READ))
			return -EBADF;
		break;
	case F_WRLCK:
		if (!(fl->fl_file->f_mode & FMODE_WRITE))
			return -EBADF;
	}
	return 0;
}

/* Apply the lock described by l to an open file descriptor.
 * This implements both the F_SETLK and F_SETLKW commands of fcntl().
 */
int fcntl_setlk(unsigned int fd, struct file *filp, unsigned int cmd,
		struct flock *flock)
{
	struct file_lock *file_lock = locks_alloc_lock();
	struct inode *inode = locks_inode(filp);
	struct file *f;
	int error;

	if (file_lock == NULL)
		return -ENOLCK;

	/* Don't allow mandatory locks on files that may be memory mapped
	 * and shared.
	 */
	if (mandatory_lock(inode) && mapping_writably_mapped(filp->f_mapping)) {
		error = -EAGAIN;
		goto out;
	}

	error = flock_to_posix_lock(filp, file_lock, flock);
	if (error)
		goto out;

	error = check_fmode_for_setlk(file_lock);
	if (error)
		goto out;

	/*
	 * If the cmd is requesting file-private locks, then set the
	 * FL_OFDLCK flag and override the owner.
	 */
	switch (cmd) {
	case F_OFD_SETLK:
		error = -EINVAL;
		if (flock->l_pid != 0)
			goto out;

		cmd = F_SETLK;
		file_lock->fl_flags |= FL_OFDLCK;
		file_lock->fl_owner = filp;
		break;
	case F_OFD_SETLKW:
		error = -EINVAL;
		if (flock->l_pid != 0)
			goto out;

		cmd = F_SETLKW;
		file_lock->fl_flags |= FL_OFDLCK;
		file_lock->fl_owner = filp;
		/* Fallthrough */
	case F_SETLKW:
		file_lock->fl_flags |= FL_SLEEP;
	}

	error = do_lock_file_wait(filp, cmd, file_lock);

	/*
	 * Attempt to detect a close/fcntl race and recover by releasing the
	 * lock that was just acquired. There is no need to do that when we're
	 * unlocking though, or for OFD locks.
	 */
	if (!error && file_lock->fl_type != F_UNLCK &&
	    !(file_lock->fl_flags & FL_OFDLCK)) {
		/*
		 * We need that spin_lock here - it prevents reordering between
		 * update of i_flctx->flc_posix and check for it done in
		 * close(). rcu_read_lock() wouldn't do.
		 */
		spin_lock(&current->files->file_lock);
		f = fcheck(fd);
		spin_unlock(&current->files->file_lock);
		if (f != filp) {
			file_lock->fl_type = F_UNLCK;
			error = do_lock_file_wait(filp, cmd, file_lock);
			WARN_ON_ONCE(error);
			error = -EBADF;
		}
	}
out:
	trace_fcntl_setlk(inode, file_lock, error);
	locks_free_lock(file_lock);
	return error;
}

#if BITS_PER_LONG == 32
/* Report the first existing lock that would conflict with l.
 * This implements the F_GETLK command of fcntl().
 */
int fcntl_getlk64(struct file *filp, unsigned int cmd, struct flock64 *flock)
{
	struct file_lock *fl;
	int error;

	fl = locks_alloc_lock();
	if (fl == NULL)
		return -ENOMEM;

	error = -EINVAL;
	if (flock->l_type != F_RDLCK && flock->l_type != F_WRLCK)
		goto out;

	error = flock64_to_posix_lock(filp, fl, flock);
	if (error)
		goto out;

	if (cmd == F_OFD_GETLK) {
		error = -EINVAL;
		if (flock->l_pid != 0)
			goto out;

		cmd = F_GETLK64;
		fl->fl_flags |= FL_OFDLCK;
		fl->fl_owner = filp;
	}

	error = vfs_test_lock(filp, fl);
	if (error)
		goto out;

	flock->l_type = fl->fl_type;
	if (fl->fl_type != F_UNLCK)
		posix_lock_to_flock64(flock, fl);

out:
	locks_free_lock(fl);
	return error;
}

/* Apply the lock described by l to an open file descriptor.
 * This implements both the F_SETLK and F_SETLKW commands of fcntl().
 */
int fcntl_setlk64(unsigned int fd, struct file *filp, unsigned int cmd,
		struct flock64 *flock)
{
	struct file_lock *file_lock = locks_alloc_lock();
	struct inode *inode = locks_inode(filp);
	struct file *f;
	int error;

	if (file_lock == NULL)
		return -ENOLCK;

	/* Don't allow mandatory locks on files that may be memory mapped
	 * and shared.
	 */
	if (mandatory_lock(inode) && mapping_writably_mapped(filp->f_mapping)) {
		error = -EAGAIN;
		goto out;
	}

	error = flock64_to_posix_lock(filp, file_lock, flock);
	if (error)
		goto out;

	error = check_fmode_for_setlk(file_lock);
	if (error)
		goto out;

	/*
	 * If the cmd is requesting file-private locks, then set the
	 * FL_OFDLCK flag and override the owner.
	 */
	switch (cmd) {
	case F_OFD_SETLK:
		error = -EINVAL;
		if (flock->l_pid != 0)
			goto out;

		cmd = F_SETLK64;
		file_lock->fl_flags |= FL_OFDLCK;
		file_lock->fl_owner = filp;
		break;
	case F_OFD_SETLKW:
		error = -EINVAL;
		if (flock->l_pid != 0)
			goto out;

		cmd = F_SETLKW64;
		file_lock->fl_flags |= FL_OFDLCK;
		file_lock->fl_owner = filp;
		/* Fallthrough */
	case F_SETLKW64:
		file_lock->fl_flags |= FL_SLEEP;
	}

	error = do_lock_file_wait(filp, cmd, file_lock);

	/*
	 * Attempt to detect a close/fcntl race and recover by releasing the
	 * lock that was just acquired. There is no need to do that when we're
	 * unlocking though, or for OFD locks.
	 */
	if (!error && file_lock->fl_type != F_UNLCK &&
	    !(file_lock->fl_flags & FL_OFDLCK)) {
		/*
		 * We need that spin_lock here - it prevents reordering between
		 * update of i_flctx->flc_posix and check for it done in
		 * close(). rcu_read_lock() wouldn't do.
		 */
		spin_lock(&current->files->file_lock);
		f = fcheck(fd);
		spin_unlock(&current->files->file_lock);
		if (f != filp) {
			file_lock->fl_type = F_UNLCK;
			error = do_lock_file_wait(filp, cmd, file_lock);
			WARN_ON_ONCE(error);
			error = -EBADF;
		}
	}
out:
	locks_free_lock(file_lock);
	return error;
}
#endif /* BITS_PER_LONG == 32 */

/*
 * This function is called when the file is being removed
 * from the task's fd array.  POSIX locks belonging to this task
 * are deleted at this time.
 */
void locks_remove_posix(struct file *filp, fl_owner_t owner)
{
	int error;
	struct inode *inode = locks_inode(filp);
	struct file_lock lock;
	struct file_lock_context *ctx;

	/*
	 * If there are no locks held on this file, we don't need to call
	 * posix_lock_file().  Another process could be setting a lock on this
	 * file at the same time, but we wouldn't remove that lock anyway.
	 */
	ctx =  smp_load_acquire(&inode->i_flctx);
	if (!ctx || list_empty(&ctx->flc_posix))
		return;

	locks_init_lock(&lock);
	lock.fl_type = F_UNLCK;
	lock.fl_flags = FL_POSIX | FL_CLOSE;
	lock.fl_start = 0;
	lock.fl_end = OFFSET_MAX;
	lock.fl_owner = owner;
	lock.fl_pid = current->tgid;
	lock.fl_file = filp;
	lock.fl_ops = NULL;
	lock.fl_lmops = NULL;

	error = vfs_lock_file(filp, F_SETLK, &lock, NULL);

	if (lock.fl_ops && lock.fl_ops->fl_release_private)
		lock.fl_ops->fl_release_private(&lock);
	trace_locks_remove_posix(inode, &lock, error);
}
EXPORT_SYMBOL(locks_remove_posix);

/* The i_flctx must be valid when calling into here */
static void
locks_remove_flock(struct file *filp, struct file_lock_context *flctx)
{
	struct file_lock fl;
	struct inode *inode = locks_inode(filp);

	if (list_empty(&flctx->flc_flock))
		return;

	flock_make_lock(filp, LOCK_UN, &fl);
	fl.fl_flags |= FL_CLOSE;

	if (filp->f_op->flock)
		filp->f_op->flock(filp, F_SETLKW, &fl);
	else
		flock_lock_inode(inode, &fl);

	if (fl.fl_ops && fl.fl_ops->fl_release_private)
		fl.fl_ops->fl_release_private(&fl);
}

/* The i_flctx must be valid when calling into here */
static void
locks_remove_lease(struct file *filp, struct file_lock_context *ctx)
{
	struct file_lock *fl, *tmp;
	LIST_HEAD(dispose);

	if (list_empty(&ctx->flc_lease))
		return;

	percpu_down_read(&file_rwsem);
	spin_lock(&ctx->flc_lock);
	list_for_each_entry_safe(fl, tmp, &ctx->flc_lease, fl_list)
		if (filp == fl->fl_file)
			lease_modify(fl, F_UNLCK, &dispose);
	spin_unlock(&ctx->flc_lock);
	percpu_up_read(&file_rwsem);

	locks_dispose_list(&dispose);
}

/*
 * This function is called on the last close of an open file.
 */
void locks_remove_file(struct file *filp)
{
	struct file_lock_context *ctx;

	ctx = smp_load_acquire(&locks_inode(filp)->i_flctx);
	if (!ctx)
		return;

	/* remove any OFD locks */
	locks_remove_posix(filp, filp);

	/* remove flock locks */
	locks_remove_flock(filp, ctx);

	/* remove any leases */
	locks_remove_lease(filp, ctx);

	spin_lock(&ctx->flc_lock);
	locks_check_ctx_file_list(filp, &ctx->flc_posix, "POSIX");
	locks_check_ctx_file_list(filp, &ctx->flc_flock, "FLOCK");
	locks_check_ctx_file_list(filp, &ctx->flc_lease, "LEASE");
	spin_unlock(&ctx->flc_lock);
}

/**
 * vfs_cancel_lock - file byte range unblock lock
 * @filp: The file to apply the unblock to
 * @fl: The lock to be unblocked
 *
 * Used by lock managers to cancel blocked requests
 */
int vfs_cancel_lock(struct file *filp, struct file_lock *fl)
{
	if (filp->f_op->lock)
		return filp->f_op->lock(filp, F_CANCELLK, fl);
	return 0;
}
EXPORT_SYMBOL_GPL(vfs_cancel_lock);

#ifdef CONFIG_PROC_FS
#include <linux/proc_fs.h>
#include <linux/seq_file.h>

struct locks_iterator {
	int	li_cpu;
	loff_t	li_pos;
};

static void lock_get_status(struct seq_file *f, struct file_lock *fl,
			    loff_t id, char *pfx)
{
	struct inode *inode = NULL;
	unsigned int fl_pid;
	struct pid_namespace *proc_pidns = file_inode(f->file)->i_sb->s_fs_info;

	fl_pid = locks_translate_pid(fl, proc_pidns);
	/*
	 * If lock owner is dead (and pid is freed) or not visible in current
	 * pidns, zero is shown as a pid value. Check lock info from
	 * init_pid_ns to get saved lock pid value.
	 */

	if (fl->fl_file != NULL)
		inode = locks_inode(fl->fl_file);

	seq_printf(f, "%lld:%s ", id, pfx);
	if (IS_POSIX(fl)) {
		if (fl->fl_flags & FL_ACCESS)
			seq_puts(f, "ACCESS");
		else if (IS_OFDLCK(fl))
			seq_puts(f, "OFDLCK");
		else
			seq_puts(f, "POSIX ");

		seq_printf(f, " %s ",
			     (inode == NULL) ? "*NOINODE*" :
			     mandatory_lock(inode) ? "MANDATORY" : "ADVISORY ");
	} else if (IS_FLOCK(fl)) {
		if (fl->fl_type & LOCK_MAND) {
			seq_puts(f, "FLOCK  MSNFS     ");
		} else {
			seq_puts(f, "FLOCK  ADVISORY  ");
		}
	} else if (IS_LEASE(fl)) {
		if (fl->fl_flags & FL_DELEG)
			seq_puts(f, "DELEG  ");
		else
			seq_puts(f, "LEASE  ");

		if (lease_breaking(fl))
			seq_puts(f, "BREAKING  ");
		else if (fl->fl_file)
			seq_puts(f, "ACTIVE    ");
		else
			seq_puts(f, "BREAKER   ");
	} else {
		seq_puts(f, "UNKNOWN UNKNOWN  ");
	}
	if (fl->fl_type & LOCK_MAND) {
		seq_printf(f, "%s ",
			       (fl->fl_type & LOCK_READ)
			       ? (fl->fl_type & LOCK_WRITE) ? "RW   " : "READ "
			       : (fl->fl_type & LOCK_WRITE) ? "WRITE" : "NONE ");
	} else {
		seq_printf(f, "%s ",
			       (lease_breaking(fl))
			       ? (fl->fl_type == F_UNLCK) ? "UNLCK" : "READ "
			       : (fl->fl_type == F_WRLCK) ? "WRITE" : "READ ");
	}
	if (inode) {
		/* userspace relies on this representation of dev_t */
		seq_printf(f, "%d %02x:%02x:%ld ", fl_pid,
				MAJOR(inode->i_sb->s_dev),
				MINOR(inode->i_sb->s_dev), inode->i_ino);
	} else {
		seq_printf(f, "%d <none>:0 ", fl_pid);
	}
	if (IS_POSIX(fl)) {
		if (fl->fl_end == OFFSET_MAX)
			seq_printf(f, "%Ld EOF\n", fl->fl_start);
		else
			seq_printf(f, "%Ld %Ld\n", fl->fl_start, fl->fl_end);
	} else {
		seq_puts(f, "0 EOF\n");
	}
}

static int locks_show(struct seq_file *f, void *v)
{
	struct locks_iterator *iter = f->private;
	struct file_lock *fl, *bfl;
	struct pid_namespace *proc_pidns = file_inode(f->file)->i_sb->s_fs_info;

	fl = hlist_entry(v, struct file_lock, fl_link);

	if (locks_translate_pid(fl, proc_pidns) == 0)
		return 0;

	lock_get_status(f, fl, iter->li_pos, "");

	list_for_each_entry(bfl, &fl->fl_blocked_requests, fl_blocked_member)
		lock_get_status(f, bfl, iter->li_pos, " ->");

	return 0;
}

static void __show_fd_locks(struct seq_file *f,
			struct list_head *head, int *id,
			struct file *filp, struct files_struct *files)
{
	struct file_lock *fl;

	list_for_each_entry(fl, head, fl_list) {

		if (filp != fl->fl_file)
			continue;
		if (fl->fl_owner != files &&
		    fl->fl_owner != filp)
			continue;

		(*id)++;
		seq_puts(f, "lock:\t");
		lock_get_status(f, fl, *id, "");
	}
}

void show_fd_locks(struct seq_file *f,
		  struct file *filp, struct files_struct *files)
{
	struct inode *inode = locks_inode(filp);
	struct file_lock_context *ctx;
	int id = 0;

	ctx = smp_load_acquire(&inode->i_flctx);
	if (!ctx)
		return;

	spin_lock(&ctx->flc_lock);
	__show_fd_locks(f, &ctx->flc_flock, &id, filp, files);
	__show_fd_locks(f, &ctx->flc_posix, &id, filp, files);
	__show_fd_locks(f, &ctx->flc_lease, &id, filp, files);
	spin_unlock(&ctx->flc_lock);
}

static void *locks_start(struct seq_file *f, loff_t *pos)
	__acquires(&blocked_lock_lock)
{
	struct locks_iterator *iter = f->private;

	iter->li_pos = *pos + 1;
	percpu_down_write(&file_rwsem);
	spin_lock(&blocked_lock_lock);
	return seq_hlist_start_percpu(&file_lock_list.hlist, &iter->li_cpu, *pos);
}

static void *locks_next(struct seq_file *f, void *v, loff_t *pos)
{
	struct locks_iterator *iter = f->private;

	++iter->li_pos;
	return seq_hlist_next_percpu(v, &file_lock_list.hlist, &iter->li_cpu, pos);
}

static void locks_stop(struct seq_file *f, void *v)
	__releases(&blocked_lock_lock)
{
	spin_unlock(&blocked_lock_lock);
	percpu_up_write(&file_rwsem);
}

static const struct seq_operations locks_seq_operations = {
	.start	= locks_start,
	.next	= locks_next,
	.stop	= locks_stop,
	.show	= locks_show,
};

static int __init proc_locks_init(void)
{
	proc_create_seq_private("locks", 0, NULL, &locks_seq_operations,
			sizeof(struct locks_iterator), NULL);
	return 0;
}
fs_initcall(proc_locks_init);
#endif

static int __init filelock_init(void)
{
	int i;

	flctx_cache = kmem_cache_create("file_lock_ctx",
			sizeof(struct file_lock_context), 0, SLAB_PANIC, NULL);

	filelock_cache = kmem_cache_create("file_lock_cache",
			sizeof(struct file_lock), 0, SLAB_PANIC, NULL);

	for_each_possible_cpu(i) {
		struct file_lock_list_struct *fll = per_cpu_ptr(&file_lock_list, i);

		spin_lock_init(&fll->lock);
		INIT_HLIST_HEAD(&fll->hlist);
	}

	return 0;
}
core_initcall(filelock_init);<|MERGE_RESOLUTION|>--- conflicted
+++ resolved
@@ -378,15 +378,6 @@
 /* Free a lock which is not in use. */
 void locks_free_lock(struct file_lock *fl)
 {
-<<<<<<< HEAD
-	BUG_ON(waitqueue_active(&fl->fl_wait));
-	BUG_ON(!list_empty(&fl->fl_list));
-	BUG_ON(!list_empty(&fl->fl_blocked_requests));
-	BUG_ON(!list_empty(&fl->fl_blocked_member));
-	BUG_ON(!hlist_unhashed(&fl->fl_link));
-
-=======
->>>>>>> 0ecfebd2
 	locks_release_private(fl);
 	kmem_cache_free(filelock_cache, fl);
 }
@@ -739,7 +730,6 @@
 	locks_delete_global_blocked(waiter);
 	list_del_init(&waiter->fl_blocked_member);
 	waiter->fl_blocker = NULL;
-<<<<<<< HEAD
 }
 
 static void __locks_wake_up_blocks(struct file_lock *blocker)
@@ -765,33 +755,6 @@
  */
 int locks_delete_block(struct file_lock *waiter)
 {
-=======
-}
-
-static void __locks_wake_up_blocks(struct file_lock *blocker)
-{
-	while (!list_empty(&blocker->fl_blocked_requests)) {
-		struct file_lock *waiter;
-
-		waiter = list_first_entry(&blocker->fl_blocked_requests,
-					  struct file_lock, fl_blocked_member);
-		__locks_delete_block(waiter);
-		if (waiter->fl_lmops && waiter->fl_lmops->lm_notify)
-			waiter->fl_lmops->lm_notify(waiter);
-		else
-			wake_up(&waiter->fl_wait);
-	}
-}
-
-/**
- *	locks_delete_lock - stop waiting for a file lock
- *	@waiter: the lock which was waiting
- *
- *	lockd/nfsd need to disconnect the lock while working on it.
- */
-int locks_delete_block(struct file_lock *waiter)
-{
->>>>>>> 0ecfebd2
 	int status = -ENOENT;
 
 	/*
