// SPDX-License-Identifier: GPL-2.0-only
/*
 * Legacy platform_data quirks
 *
 * Copyright (C) 2013 Texas Instruments
 */
#include <linux/clk.h>
#include <linux/davinci_emac.h>
#include <linux/gpio.h>
#include <linux/init.h>
#include <linux/kernel.h>
#include <linux/of_platform.h>
#include <linux/wl12xx.h>
#include <linux/mmc/card.h>
#include <linux/mmc/host.h>
#include <linux/power/smartreflex.h>
#include <linux/regulator/machine.h>
#include <linux/regulator/fixed.h>

#include <linux/platform_data/pinctrl-single.h>
#include <linux/platform_data/hsmmc-omap.h>
#include <linux/platform_data/iommu-omap.h>
#include <linux/platform_data/ti-sysc.h>
#include <linux/platform_data/wkup_m3.h>
#include <linux/platform_data/asoc-ti-mcbsp.h>
#include <linux/platform_data/ti-prm.h>

#include "clockdomain.h"
#include "common.h"
#include "common-board-devices.h"
#include "control.h"
#include "omap_device.h"
#include "omap-secure.h"
#include "soc.h"

static struct omap_hsmmc_platform_data __maybe_unused mmc_pdata[2];

struct pdata_init {
	const char *compatible;
	void (*fn)(void);
};

static struct of_dev_auxdata omap_auxdata_lookup[];
static struct twl4030_gpio_platform_data twl_gpio_auxdata;

#if IS_ENABLED(CONFIG_OMAP_IOMMU)
int omap_iommu_set_pwrdm_constraint(struct platform_device *pdev, bool request,
				    u8 *pwrst);
#else
static inline int omap_iommu_set_pwrdm_constraint(struct platform_device *pdev,
						  bool request, u8 *pwrst)
{
	return 0;
}
#endif

#ifdef CONFIG_MACH_NOKIA_N8X0
static void __init omap2420_n8x0_legacy_init(void)
{
	omap_auxdata_lookup[0].platform_data = n8x0_legacy_init();
}
#else
#define omap2420_n8x0_legacy_init	NULL
#endif

#ifdef CONFIG_ARCH_OMAP3
/*
 * Configures GPIOs 126, 127 and 129 to 1.8V mode instead of 3.0V
 * mode for MMC1 in case bootloader did not configure things.
 * Note that if the pins are used for MMC1, pbias-regulator
 * manages the IO voltage.
 */
static void __init omap3_gpio126_127_129(void)
{
	u32 reg;

	reg = omap_ctrl_readl(OMAP343X_CONTROL_PBIAS_LITE);
	reg &= ~OMAP343X_PBIASLITEVMODE1;
	reg |= OMAP343X_PBIASLITEPWRDNZ1;
	omap_ctrl_writel(reg, OMAP343X_CONTROL_PBIAS_LITE);
	if (cpu_is_omap3630()) {
		reg = omap_ctrl_readl(OMAP34XX_CONTROL_WKUP_CTRL);
		reg |= OMAP36XX_GPIO_IO_PWRDNZ;
		omap_ctrl_writel(reg, OMAP34XX_CONTROL_WKUP_CTRL);
	}
}

static void __init hsmmc2_internal_input_clk(void)
{
	u32 reg;

	reg = omap_ctrl_readl(OMAP343X_CONTROL_DEVCONF1);
	reg |= OMAP2_MMCSDIO2ADPCLKISEL;
	omap_ctrl_writel(reg, OMAP343X_CONTROL_DEVCONF1);
}

#ifdef CONFIG_OMAP_HWMOD
static struct iommu_platform_data omap3_iommu_pdata = {
	.reset_name = "mmu",
	.assert_reset = omap_device_assert_hardreset,
	.deassert_reset = omap_device_deassert_hardreset,
	.device_enable = omap_device_enable,
	.device_idle = omap_device_idle,
};

static struct iommu_platform_data omap3_iommu_isp_pdata = {
	.device_enable = omap_device_enable,
	.device_idle = omap_device_idle,
};
#endif

static int omap3_sbc_t3730_twl_callback(struct device *dev,
					   unsigned gpio,
					   unsigned ngpio)
{
	int res;

	res = gpio_request_one(gpio + 2, GPIOF_OUT_INIT_HIGH,
			       "wlan pwr");
	if (res)
		return res;

	gpio_export(gpio, 0);

	return 0;
}

static void __init omap3_sbc_t3x_usb_hub_init(int gpio, char *hub_name)
{
	int err = gpio_request_one(gpio, GPIOF_OUT_INIT_LOW, hub_name);

	if (err) {
		pr_err("SBC-T3x: %s reset gpio request failed: %d\n",
			hub_name, err);
		return;
	}

	gpio_export(gpio, 0);

	udelay(10);
	gpio_set_value(gpio, 1);
	msleep(1);
}

static void __init omap3_sbc_t3730_twl_init(void)
{
	twl_gpio_auxdata.setup = omap3_sbc_t3730_twl_callback;
}

static void __init omap3_sbc_t3730_legacy_init(void)
{
	omap3_sbc_t3x_usb_hub_init(167, "sb-t35 usb hub");
}

static void __init omap3_sbc_t3530_legacy_init(void)
{
	omap3_sbc_t3x_usb_hub_init(167, "sb-t35 usb hub");
}

static void __init omap3_evm_legacy_init(void)
{
	hsmmc2_internal_input_clk();
}

static void am35xx_enable_emac_int(void)
{
	u32 v;

	v = omap_ctrl_readl(AM35XX_CONTROL_LVL_INTR_CLEAR);
	v |= (AM35XX_CPGMAC_C0_RX_PULSE_CLR | AM35XX_CPGMAC_C0_TX_PULSE_CLR |
	      AM35XX_CPGMAC_C0_MISC_PULSE_CLR | AM35XX_CPGMAC_C0_RX_THRESH_CLR);
	omap_ctrl_writel(v, AM35XX_CONTROL_LVL_INTR_CLEAR);
	omap_ctrl_readl(AM35XX_CONTROL_LVL_INTR_CLEAR); /* OCP barrier */
}

static void am35xx_disable_emac_int(void)
{
	u32 v;

	v = omap_ctrl_readl(AM35XX_CONTROL_LVL_INTR_CLEAR);
	v |= (AM35XX_CPGMAC_C0_RX_PULSE_CLR | AM35XX_CPGMAC_C0_TX_PULSE_CLR);
	omap_ctrl_writel(v, AM35XX_CONTROL_LVL_INTR_CLEAR);
	omap_ctrl_readl(AM35XX_CONTROL_LVL_INTR_CLEAR); /* OCP barrier */
}

static struct emac_platform_data am35xx_emac_pdata = {
	.interrupt_enable	= am35xx_enable_emac_int,
	.interrupt_disable	= am35xx_disable_emac_int,
};

static void __init am35xx_emac_reset(void)
{
	u32 v;

	v = omap_ctrl_readl(AM35XX_CONTROL_IP_SW_RESET);
	v &= ~AM35XX_CPGMACSS_SW_RST;
	omap_ctrl_writel(v, AM35XX_CONTROL_IP_SW_RESET);
	omap_ctrl_readl(AM35XX_CONTROL_IP_SW_RESET); /* OCP barrier */
}

static struct gpio cm_t3517_wlan_gpios[] __initdata = {
	{ 56,	GPIOF_OUT_INIT_HIGH,	"wlan pwr" },
	{ 4,	GPIOF_OUT_INIT_HIGH,	"xcvr noe" },
};

static void __init omap3_sbc_t3517_wifi_init(void)
{
	int err = gpio_request_array(cm_t3517_wlan_gpios,
				ARRAY_SIZE(cm_t3517_wlan_gpios));
	if (err) {
		pr_err("SBC-T3517: wl12xx gpios request failed: %d\n", err);
		return;
	}

	gpio_export(cm_t3517_wlan_gpios[0].gpio, 0);
	gpio_export(cm_t3517_wlan_gpios[1].gpio, 0);

	msleep(100);
	gpio_set_value(cm_t3517_wlan_gpios[1].gpio, 0);
}

static void __init omap3_sbc_t3517_legacy_init(void)
{
	omap3_sbc_t3x_usb_hub_init(152, "cm-t3517 usb hub");
	omap3_sbc_t3x_usb_hub_init(98, "sb-t35 usb hub");
	am35xx_emac_reset();
	hsmmc2_internal_input_clk();
	omap3_sbc_t3517_wifi_init();
}

static void __init am3517_evm_legacy_init(void)
{
	am35xx_emac_reset();
}

static void __init nokia_n900_legacy_init(void)
{
	hsmmc2_internal_input_clk();
	mmc_pdata[0].name = "external";
	mmc_pdata[1].name = "internal";

	if (omap_type() != OMAP2_DEVICE_TYPE_GP) {
		if (IS_ENABLED(CONFIG_ARM_ERRATA_430973)) {
			pr_info("RX-51: Enabling ARM errata 430973 workaround\n");
			/* set IBE to 1 */
			rx51_secure_update_aux_cr(BIT(6), 0);
		} else {
			pr_warn("RX-51: Not enabling ARM errata 430973 workaround\n");
			pr_warn("Thumb binaries may crash randomly without this workaround\n");
		}
	}
}

static void __init omap3_tao3530_legacy_init(void)
{
	hsmmc2_internal_input_clk();
}

static void __init omap3_logicpd_torpedo_init(void)
{
	omap3_gpio126_127_129();
}

/* omap3pandora legacy devices */

static struct platform_device pandora_backlight = {
	.name	= "pandora-backlight",
	.id	= -1,
};

static void __init omap3_pandora_legacy_init(void)
{
	platform_device_register(&pandora_backlight);
}
#endif /* CONFIG_ARCH_OMAP3 */

#ifdef CONFIG_SOC_OMAP5
static void __init omap5_uevm_legacy_init(void)
{
}
#endif

#ifdef CONFIG_SOC_DRA7XX
static struct iommu_platform_data dra7_ipu1_dsp_iommu_pdata = {
	.set_pwrdm_constraint = omap_iommu_set_pwrdm_constraint,
};

static struct omap_hsmmc_platform_data dra7_hsmmc_data_mmc1;
static struct omap_hsmmc_platform_data dra7_hsmmc_data_mmc2;
static struct omap_hsmmc_platform_data dra7_hsmmc_data_mmc3;

static void __init dra7x_evm_mmc_quirk(void)
{
	if (omap_rev() == DRA752_REV_ES1_1 || omap_rev() == DRA752_REV_ES1_0) {
		dra7_hsmmc_data_mmc1.version = "rev11";
		dra7_hsmmc_data_mmc1.max_freq = 96000000;

		dra7_hsmmc_data_mmc2.version = "rev11";
		dra7_hsmmc_data_mmc2.max_freq = 48000000;

		dra7_hsmmc_data_mmc3.version = "rev11";
		dra7_hsmmc_data_mmc3.max_freq = 48000000;
	}
}
#endif

static struct clockdomain *ti_sysc_find_one_clockdomain(struct clk *clk)
{
	struct clk_hw *hw = __clk_get_hw(clk);
	struct clockdomain *clkdm = NULL;
	struct clk_hw_omap *hwclk;

	hwclk = to_clk_hw_omap(hw);
	if (!omap2_clk_is_hw_omap(hw))
		return NULL;

	if (hwclk && hwclk->clkdm_name)
		clkdm = clkdm_lookup(hwclk->clkdm_name);

	return clkdm;
}

/**
 * ti_sysc_clkdm_init - find clockdomain based on clock
 * @fck: device functional clock
 * @ick: device interface clock
 * @dev: struct device
 *
 * Populate clockdomain based on clock. It is needed for
 * clkdm_deny_idle() and clkdm_allow_idle() for blocking clockdomain
 * clockdomain idle during reset, enable and idle.
 *
 * Note that we assume interconnect driver manages the clocks
 * and do not need to populate oh->_clk for dynamically
 * allocated modules.
 */
static int ti_sysc_clkdm_init(struct device *dev,
			      struct clk *fck, struct clk *ick,
			      struct ti_sysc_cookie *cookie)
{
	if (!IS_ERR(fck))
		cookie->clkdm = ti_sysc_find_one_clockdomain(fck);
	if (cookie->clkdm)
		return 0;
	if (!IS_ERR(ick))
		cookie->clkdm = ti_sysc_find_one_clockdomain(ick);
	if (cookie->clkdm)
		return 0;

	return -ENODEV;
}

static void ti_sysc_clkdm_deny_idle(struct device *dev,
				    const struct ti_sysc_cookie *cookie)
{
	if (cookie->clkdm)
		clkdm_deny_idle(cookie->clkdm);
}

static void ti_sysc_clkdm_allow_idle(struct device *dev,
				     const struct ti_sysc_cookie *cookie)
{
	if (cookie->clkdm)
		clkdm_allow_idle(cookie->clkdm);
}

#ifdef CONFIG_OMAP_HWMOD
static int ti_sysc_enable_module(struct device *dev,
				 const struct ti_sysc_cookie *cookie)
{
	if (!cookie->data)
		return -EINVAL;

	return omap_hwmod_enable(cookie->data);
}

static int ti_sysc_idle_module(struct device *dev,
			       const struct ti_sysc_cookie *cookie)
{
	if (!cookie->data)
		return -EINVAL;

	return omap_hwmod_idle(cookie->data);
}

static int ti_sysc_shutdown_module(struct device *dev,
				   const struct ti_sysc_cookie *cookie)
{
	if (!cookie->data)
		return -EINVAL;

	return omap_hwmod_shutdown(cookie->data);
}
#endif	/* CONFIG_OMAP_HWMOD */

static bool ti_sysc_soc_type_gp(void)
{
	return omap_type() == OMAP2_DEVICE_TYPE_GP;
}

static struct of_dev_auxdata omap_auxdata_lookup[];

static struct ti_sysc_platform_data ti_sysc_pdata = {
	.auxdata = omap_auxdata_lookup,
	.soc_type_gp = ti_sysc_soc_type_gp,
	.init_clockdomain = ti_sysc_clkdm_init,
	.clkdm_deny_idle = ti_sysc_clkdm_deny_idle,
	.clkdm_allow_idle = ti_sysc_clkdm_allow_idle,
#ifdef CONFIG_OMAP_HWMOD
	.init_module = omap_hwmod_init_module,
	.enable_module = ti_sysc_enable_module,
	.idle_module = ti_sysc_idle_module,
	.shutdown_module = ti_sysc_shutdown_module,
#endif
};

static struct pcs_pdata pcs_pdata;

void omap_pcs_legacy_init(int irq, void (*rearm)(void))
{
	pcs_pdata.irq = irq;
	pcs_pdata.rearm = rearm;
}

static struct ti_prm_platform_data ti_prm_pdata = {
	.clkdm_deny_idle = clkdm_deny_idle,
	.clkdm_allow_idle = clkdm_allow_idle,
	.clkdm_lookup = clkdm_lookup,
};

/*
 * GPIOs for TWL are initialized by the I2C bus and need custom
 * handing until DSS has device tree bindings.
 */
void omap_auxdata_legacy_init(struct device *dev)
{
	if (dev->platform_data)
		return;

	if (strcmp("twl4030-gpio", dev_name(dev)))
		return;

	dev->platform_data = &twl_gpio_auxdata;
}

#if defined(CONFIG_ARCH_OMAP3) && IS_ENABLED(CONFIG_SND_SOC_OMAP_MCBSP)
static struct omap_mcbsp_platform_data mcbsp_pdata;
static void __init omap3_mcbsp_init(void)
{
	omap3_mcbsp_init_pdata_callback(&mcbsp_pdata);
}
#else
static void __init omap3_mcbsp_init(void) {}
#endif

/*
 * Few boards still need auxdata populated before we populate
 * the dev entries in of_platform_populate().
 */
static struct pdata_init auxdata_quirks[] __initdata = {
#ifdef CONFIG_SOC_OMAP2420
	{ "nokia,n800", omap2420_n8x0_legacy_init, },
	{ "nokia,n810", omap2420_n8x0_legacy_init, },
	{ "nokia,n810-wimax", omap2420_n8x0_legacy_init, },
#endif
#ifdef CONFIG_ARCH_OMAP3
	{ "compulab,omap3-sbc-t3730", omap3_sbc_t3730_twl_init, },
#endif
	{ /* sentinel */ },
};

struct omap_sr_data __maybe_unused omap_sr_pdata[OMAP_SR_NR];

static struct of_dev_auxdata omap_auxdata_lookup[] = {
#ifdef CONFIG_MACH_NOKIA_N8X0
	OF_DEV_AUXDATA("ti,omap2420-mmc", 0x4809c000, "mmci-omap.0", NULL),
	OF_DEV_AUXDATA("menelaus", 0x72, "1-0072", &n8x0_menelaus_platform_data),
	OF_DEV_AUXDATA("tlv320aic3x", 0x18, "2-0018", &n810_aic33_data),
#endif
#ifdef CONFIG_ARCH_OMAP3
	OF_DEV_AUXDATA("ti,omap2-iommu", 0x5d000000, "5d000000.mmu",
		       &omap3_iommu_pdata),
	OF_DEV_AUXDATA("ti,omap2-iommu", 0x480bd400, "480bd400.mmu",
		       &omap3_iommu_isp_pdata),
	OF_DEV_AUXDATA("ti,omap3-smartreflex-core", 0x480cb000,
		       "480cb000.smartreflex", &omap_sr_pdata[OMAP_SR_CORE]),
	OF_DEV_AUXDATA("ti,omap3-smartreflex-mpu-iva", 0x480c9000,
		       "480c9000.smartreflex", &omap_sr_pdata[OMAP_SR_MPU]),
	OF_DEV_AUXDATA("ti,omap3-hsmmc", 0x4809c000, "4809c000.mmc", &mmc_pdata[0]),
	OF_DEV_AUXDATA("ti,omap3-hsmmc", 0x480b4000, "480b4000.mmc", &mmc_pdata[1]),
	/* Only on am3517 */
	OF_DEV_AUXDATA("ti,davinci_mdio", 0x5c030000, "davinci_mdio.0", NULL),
	OF_DEV_AUXDATA("ti,am3517-emac", 0x5c000000, "davinci_emac.0",
		       &am35xx_emac_pdata),
	OF_DEV_AUXDATA("nokia,n900-rom-rng", 0, NULL, rx51_secure_rng_call),
	/* McBSP modules with sidetone core */
#if IS_ENABLED(CONFIG_SND_SOC_OMAP_MCBSP)
	OF_DEV_AUXDATA("ti,omap3-mcbsp", 0x49022000, "49022000.mcbsp", &mcbsp_pdata),
	OF_DEV_AUXDATA("ti,omap3-mcbsp", 0x49024000, "49024000.mcbsp", &mcbsp_pdata),
#endif
#endif
#if defined(CONFIG_ARCH_OMAP4) || defined(CONFIG_SOC_OMAP5)
	OF_DEV_AUXDATA("ti,omap4-smartreflex-iva", 0x4a0db000,
		       "4a0db000.smartreflex", &omap_sr_pdata[OMAP_SR_IVA]),
	OF_DEV_AUXDATA("ti,omap4-smartreflex-core", 0x4a0dd000,
		       "4a0dd000.smartreflex", &omap_sr_pdata[OMAP_SR_CORE]),
	OF_DEV_AUXDATA("ti,omap4-smartreflex-mpu", 0x4a0d9000,
		       "4a0d9000.smartreflex", &omap_sr_pdata[OMAP_SR_MPU]),
#endif
#ifdef CONFIG_SOC_DRA7XX
	OF_DEV_AUXDATA("ti,dra7-hsmmc", 0x4809c000, "4809c000.mmc",
		       &dra7_hsmmc_data_mmc1),
	OF_DEV_AUXDATA("ti,dra7-hsmmc", 0x480b4000, "480b4000.mmc",
		       &dra7_hsmmc_data_mmc2),
	OF_DEV_AUXDATA("ti,dra7-hsmmc", 0x480ad000, "480ad000.mmc",
		       &dra7_hsmmc_data_mmc3),
	OF_DEV_AUXDATA("ti,dra7-dsp-iommu", 0x40d01000, "40d01000.mmu",
		       &dra7_ipu1_dsp_iommu_pdata),
	OF_DEV_AUXDATA("ti,dra7-dsp-iommu", 0x41501000, "41501000.mmu",
		       &dra7_ipu1_dsp_iommu_pdata),
	OF_DEV_AUXDATA("ti,dra7-iommu", 0x58882000, "58882000.mmu",
		       &dra7_ipu1_dsp_iommu_pdata),
#endif
	/* Common auxdata */
	OF_DEV_AUXDATA("simple-pm-bus", 0, NULL, omap_auxdata_lookup),
	OF_DEV_AUXDATA("ti,sysc", 0, NULL, &ti_sysc_pdata),
	OF_DEV_AUXDATA("pinctrl-single", 0, NULL, &pcs_pdata),
	OF_DEV_AUXDATA("ti,omap-prm-inst", 0, NULL, &ti_prm_pdata),
	OF_DEV_AUXDATA("ti,omap-sdma", 0, NULL, &dma_plat_info),
	{ /* sentinel */ },
};

/*
 * Few boards still need to initialize some legacy devices with
 * platform data until the drivers support device tree.
 */
static struct pdata_init pdata_quirks[] __initdata = {
#ifdef CONFIG_ARCH_OMAP3
	{ "compulab,omap3-sbc-t3517", omap3_sbc_t3517_legacy_init, },
	{ "compulab,omap3-sbc-t3530", omap3_sbc_t3530_legacy_init, },
	{ "compulab,omap3-sbc-t3730", omap3_sbc_t3730_legacy_init, },
	{ "nokia,omap3-n900", nokia_n900_legacy_init, },
	{ "nokia,omap3-n9", hsmmc2_internal_input_clk, },
	{ "nokia,omap3-n950", hsmmc2_internal_input_clk, },
	{ "logicpd,dm3730-torpedo-devkit", omap3_logicpd_torpedo_init, },
	{ "ti,omap3-evm-37xx", omap3_evm_legacy_init, },
	{ "ti,am3517-evm", am3517_evm_legacy_init, },
	{ "technexion,omap3-tao3530", omap3_tao3530_legacy_init, },
	{ "openpandora,omap3-pandora-600mhz", omap3_pandora_legacy_init, },
	{ "openpandora,omap3-pandora-1ghz", omap3_pandora_legacy_init, },
#endif
#ifdef CONFIG_SOC_OMAP5
	{ "ti,omap5-uevm", omap5_uevm_legacy_init, },
#endif
#ifdef CONFIG_SOC_DRA7XX
	{ "ti,dra7-evm", dra7x_evm_mmc_quirk, },
#endif
	{ /* sentinel */ },
};

static void pdata_quirks_check(struct pdata_init *quirks)
{
	while (quirks->compatible) {
		if (of_machine_is_compatible(quirks->compatible)) {
			if (quirks->fn)
				quirks->fn();
		}
		quirks++;
	}
}

static const char * const pdata_quirks_init_nodes[] = {
	"prcm",
	"prm",
};

<<<<<<< HEAD
void __init
=======
static void __init
>>>>>>> 5ffa8285
pdata_quirks_init_clocks(const struct of_device_id *omap_dt_match_table)
{
	struct device_node *np;
	int i;

	for (i = 0; i < ARRAY_SIZE(pdata_quirks_init_nodes); i++) {
		np = of_find_node_by_name(NULL, pdata_quirks_init_nodes[i]);
		if (!np)
			continue;
<<<<<<< HEAD

		of_platform_populate(np, omap_dt_match_table,
				     omap_auxdata_lookup, NULL);
	}
}

=======

		of_platform_populate(np, omap_dt_match_table,
				     omap_auxdata_lookup, NULL);
	}
}

>>>>>>> 5ffa8285
void __init pdata_quirks_init(const struct of_device_id *omap_dt_match_table)
{
	/*
	 * We still need this for omap2420 and omap3 PM to work, others are
	 * using drivers/misc/sram.c already.
	 */
	if (of_machine_is_compatible("ti,omap2420") ||
	    of_machine_is_compatible("ti,omap3"))
		omap_sdrc_init(NULL, NULL);

	if (of_machine_is_compatible("ti,omap3"))
		omap3_mcbsp_init();
	pdata_quirks_check(auxdata_quirks);

	pdata_quirks_init_clocks(omap_dt_match_table);

	of_platform_populate(NULL, omap_dt_match_table,
			     omap_auxdata_lookup, NULL);
	pdata_quirks_check(pdata_quirks);
}<|MERGE_RESOLUTION|>--- conflicted
+++ resolved
@@ -574,11 +574,7 @@
 	"prm",
 };
 
-<<<<<<< HEAD
-void __init
-=======
 static void __init
->>>>>>> 5ffa8285
 pdata_quirks_init_clocks(const struct of_device_id *omap_dt_match_table)
 {
 	struct device_node *np;
@@ -588,21 +584,12 @@
 		np = of_find_node_by_name(NULL, pdata_quirks_init_nodes[i]);
 		if (!np)
 			continue;
-<<<<<<< HEAD
 
 		of_platform_populate(np, omap_dt_match_table,
 				     omap_auxdata_lookup, NULL);
 	}
 }
 
-=======
-
-		of_platform_populate(np, omap_dt_match_table,
-				     omap_auxdata_lookup, NULL);
-	}
-}
-
->>>>>>> 5ffa8285
 void __init pdata_quirks_init(const struct of_device_id *omap_dt_match_table)
 {
 	/*
