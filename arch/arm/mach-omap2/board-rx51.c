/*
 * linux/arch/arm/mach-omap2/board-rx51.c
 *
 * Copyright (C) 2007, 2008 Nokia
 *
 * This program is free software; you can redistribute it and/or modify
 * it under the terms of the GNU General Public License version 2 as
 * published by the Free Software Foundation.
 */

#include <linux/kernel.h>
#include <linux/init.h>
#include <linux/platform_device.h>
#include <linux/delay.h>
#include <linux/err.h>
#include <linux/clk.h>
#include <linux/io.h>
#include <linux/gpio.h>

#include <mach/hardware.h>
#include <asm/mach-types.h>
#include <asm/mach/arch.h>
#include <asm/mach/map.h>

#include <plat/mcspi.h>
<<<<<<< HEAD
#include <plat/mux.h>
=======
>>>>>>> 2fbe74b9
#include <plat/board.h>
#include <plat/common.h>
#include <plat/dma.h>
#include <plat/gpmc.h>
#include <plat/usb.h>

<<<<<<< HEAD
=======
#include "mux.h"

>>>>>>> 2fbe74b9
struct omap_sdrc_params *rx51_get_sdram_timings(void);

static struct omap_lcd_config rx51_lcd_config = {
	.ctrl_name	= "internal",
};

static struct omap_fbmem_config rx51_fbmem0_config = {
	.size = 752 * 1024,
};

static struct omap_fbmem_config rx51_fbmem1_config = {
	.size = 752 * 1024,
};

static struct omap_fbmem_config rx51_fbmem2_config = {
	.size = 752 * 1024,
};

static struct omap_board_config_kernel rx51_config[] = {
	{ OMAP_TAG_FBMEM,	&rx51_fbmem0_config },
	{ OMAP_TAG_FBMEM,	&rx51_fbmem1_config },
	{ OMAP_TAG_FBMEM,	&rx51_fbmem2_config },
	{ OMAP_TAG_LCD,		&rx51_lcd_config },
};

static void __init rx51_init_irq(void)
{
	struct omap_sdrc_params *sdrc_params;

	omap_board_config = rx51_config;
	omap_board_config_size = ARRAY_SIZE(rx51_config);
	sdrc_params = rx51_get_sdram_timings();
	omap2_init_common_hw(sdrc_params, sdrc_params);
	omap_init_irq();
	omap_gpio_init();
}

extern void __init rx51_peripherals_init(void);

#ifdef CONFIG_OMAP_MUX
static struct omap_board_mux board_mux[] __initdata = {
	{ .reg_offset = OMAP_MUX_TERMINATOR },
};
#else
#define board_mux	NULL
#endif

static void __init rx51_init(void)
{
	omap3_mux_init(board_mux, OMAP_PACKAGE_CBB);
	omap_serial_init();
	usb_musb_init();
	rx51_peripherals_init();

	/* Ensure SDRC pins are mux'd for self-refresh */
	omap_mux_init_signal("sdrc_cke0", OMAP_PIN_OUTPUT);
	omap_mux_init_signal("sdrc_cke1", OMAP_PIN_OUTPUT);
}

static void __init rx51_map_io(void)
{
	omap2_set_globals_343x();
	omap2_map_common_io();
}

MACHINE_START(NOKIA_RX51, "Nokia RX-51 board")
	/* Maintainer: Lauri Leukkunen <lauri.leukkunen@nokia.com> */
	.phys_io	= 0x48000000,
	.io_pg_offst	= ((0xfa000000) >> 18) & 0xfffc,
	.boot_params	= 0x80000100,
	.map_io		= rx51_map_io,
	.init_irq	= rx51_init_irq,
	.init_machine	= rx51_init,
	.timer		= &omap_timer,
MACHINE_END<|MERGE_RESOLUTION|>--- conflicted
+++ resolved
@@ -23,21 +23,14 @@
 #include <asm/mach/map.h>
 
 #include <plat/mcspi.h>
-<<<<<<< HEAD
-#include <plat/mux.h>
-=======
->>>>>>> 2fbe74b9
 #include <plat/board.h>
 #include <plat/common.h>
 #include <plat/dma.h>
 #include <plat/gpmc.h>
 #include <plat/usb.h>
 
-<<<<<<< HEAD
-=======
 #include "mux.h"
 
->>>>>>> 2fbe74b9
 struct omap_sdrc_params *rx51_get_sdram_timings(void);
 
 static struct omap_lcd_config rx51_lcd_config = {
